#
#
#
# *** If you edit this file, make sure that CONTRIBUTING.md stays up to date.
#
#
#
on:
  push:
    branches:
      - main
  pull_request:

jobs:
  # I created a zip file that contains mingw64, but with some large files deleted.
  # These large files are most of the time unnecessary for developing Jou.
  # People with slow internet need the smaller zip file.
  #
  # This check fails if the zip file contains anything else than what's in the original/full zip file.
  # It serves two purposes:
  #   * People can trust the random zip file I have created locally on my system and committed.
  #   * I can be sure that I didn't accidentally include something unnecessary or do something else dumb.
  check-small-mingw64:
    runs-on: ubuntu-latest
    timeout-minutes: 5
    steps:
      # Same URLs as in windows_setup.sh
      - name: Download the small mingw64
        run: curl -L -o mingw64-small.zip https://akuli.github.io/mingw64-small.zip
      - name: Download the full mingw64
        run: curl -L -o mingw64.zip https://github.com/brechtsanders/winlibs_mingw/releases/download/12.1.0-14.0.6-10.0.0-msvcrt-r3/winlibs-x86_64-posix-seh-gcc-12.1.0-llvm-14.0.6-mingw-w64msvcrt-10.0.0-r3.zip
      # Same SHA hashes as in windows_setup.sh
      - name: Verify the small mingw64
        run: |
          if [ "$(sha256sum mingw64-small.zip | cut -d' ' -f1)" != "4d858bd22f084ae362ee6a22a52c2c5b5281d996f96693984a31336873b92686" ]; then
            echo "verifying failed"
            exit 1
          fi
      - name: Verify the full mingw64
        run: |
          if [ "$(sha256sum mingw64.zip | cut -d' ' -f1)" != "9ffef7f7a8dab893bd248085fa81a5a37ed6f775ae220ef673bea8806677836d" ]; then
            echo "verifying failed"
            exit 1
          fi
      - name: Make sure that all file paths start with mingw64
        run: |
          zipinfo -1 mingw64.zip > output.txt
          zipinfo -1 mingw64-small.zip >> output.txt
          cat output.txt
          if [ "$(cut -d/ -f1 output.txt | uniq)" != "mingw64" ]; then
            exit 1
          fi
      - run: ls -lh mingw64*.zip
      - name: Extract mingw64.zip
        run: mkdir full && cd full && unzip ../mingw64.zip
      - name: Extract mingw64-small.zip
        run: mkdir small && cd small && unzip ../mingw64-small.zip
      - name: Compare files
        run: |
          # diff exits with status 1 because the folders differ.
          # Put errors to output.txt as well, so that we notice if something goes wrong.
          (diff -r full small || true) &> output.txt
          cat output.txt
          if [ "$(cut -d/ -f1 output.txt | uniq)" != "Only in full" ]; then
            exit 1
          fi

  bootstrap:
    runs-on: windows-latest
    timeout-minutes: 10
    steps:
      - uses: actions/checkout@v4  # TODO: upgrade to v4 in other places
        with:
          fetch-depth: 0  # Fetch the whole Git history
      - run: ./bootstrap.sh
        shell: bash
      - uses: actions/upload-artifact@v4
        with:
          name: bootstrapped
          path: jou_bootstrap.exe

  build-zip:
    runs-on: windows-latest
    timeout-minutes: 5
    needs: bootstrap
    steps:
      - uses: actions/checkout@v4
      # TODO: figure out why --small doesn't work here
      - run: source activate && ./windows_setup.sh
        shell: bash
      - uses: actions/download-artifact@v4
        with:
          name: bootstrapped
      - run: source activate && mingw32-make
        shell: bash
      # We don't need to copy all of mingw64. We only need the GNU linker.
      # The less we copy, the smaller the resulting zip becomes.
      #
      # gcc is needed only to run the linker. It would be possible to invoke ld.exe
      # directly, but the command-line it wants is a bit complicated and it's just
      # easier to let a C compiler figure it out. I also tried using clang instead
      # of gcc, but it depends on many LLVM DLLs and the zip file became huge.
      - name: Copy the linker from mingw64 to jou/mingw64
        shell: bash
        run: |
          # Executables are copied without their DLLs (added later)
          # Names of .a files figured out by deleting them all and looking at error message.
          # CRT (C RunTime) files are needed because the linker implicitly adds them to every executable.
          for file in \
              mingw64/version_info.txt \
              $(find mingw64 -name 'crt*.o') \
              mingw64/bin/gcc.exe \
              mingw64/lib/gcc/x86_64-w64-mingw32/12.1.0/libgcc.a \
              mingw64/lib/gcc/x86_64-w64-mingw32/12.1.0/libgcc_eh.a \
              mingw64/libexec/gcc/x86_64-w64-mingw32/12.1.0/liblto_plugin.dll \
              mingw64/x86_64-w64-mingw32/bin/ld.exe \
              mingw64/x86_64-w64-mingw32/lib/libadvapi32.a \
              mingw64/x86_64-w64-mingw32/lib/libkernel32.a \
              mingw64/x86_64-w64-mingw32/lib/libm.a \
              mingw64/x86_64-w64-mingw32/lib/libmingw32.a \
              mingw64/x86_64-w64-mingw32/lib/libmingwex.a \
              mingw64/x86_64-w64-mingw32/lib/libmoldname.a \
              mingw64/x86_64-w64-mingw32/lib/libmsvcrt.a \
              mingw64/x86_64-w64-mingw32/lib/libpthread.a \
              mingw64/x86_64-w64-mingw32/lib/libshell32.a \
              mingw64/x86_64-w64-mingw32/lib/libuser32.a
          do
            mkdir -vp jou/$(dirname $file)
            cp -v $file jou/$file
          done
      - name: Copy more files to jou/
        # Please keep this list of files in sync with update.ps1
        run: cp -rv stdlib doc examples LICENSE jou.exe update.ps1 jou
        shell: bash
      - name: Copy missing DLL files to jou/
        shell: bash
        run: |
          function copy_dlls() {
            local from=$1
            local to=$2
            local queue=($to/*.exe)
            while [ ${#queue[@]} != 0 ]; do
              local args=(${queue[@]})
              queue=()
              for dll in $(mingw64/bin/objdump -p ${args[@]} | grep 'DLL Name:' | cut -d: -f2 | sort -u); do
                if [ -f $from/$dll ] && ! [ -f $to/$dll ]; then
                  cp -v $from/$dll $to/
                  queue+=($to/$dll)
                fi
              done
            done
          }
          copy_dlls mingw64/bin jou
          copy_dlls mingw64/bin jou/mingw64/bin
          copy_dlls mingw64/x86_64-w64-mingw32/bin jou/mingw64/x86_64-w64-mingw32/bin
      - name: Convert text files to Windows-style CRLF line endings
        run: mingw64/bin/unix2dos $(find jou -name '*.jou') $(find jou -name '*.md') jou/LICENSE
        shell: bash
      - run: Compress-Archive -Path jou -DestinationPath jou.zip
      - name: Display size of jou.zip
        run: ls -lh jou.zip
        shell: bash
      - uses: actions/upload-artifact@v4
        with:
          name: windows-zip
          path: jou.zip

  test-zip:
    needs: build-zip
    runs-on: windows-latest
    timeout-minutes: 10
    steps:
      - uses: actions/checkout@v4
        with:
          path: repo
      - uses: actions/download-artifact@v4
        with:
          name: windows-zip
      - run: unzip jou.zip
      - run: cp -r repo/tests repo/runtests.sh jou
        shell: bash
      - run: cd jou && ./jou.exe --verbose examples/hello.jou
        shell: bash
      - run: cd jou && ./runtests.sh --dont-run-make --verbose
        shell: bash

  test:
    runs-on: windows-latest
    timeout-minutes: 10
    needs: bootstrap
    steps:
<<<<<<< HEAD
      - uses: actions/checkout@v3
        with:
          # Add a space in the folder name to trigger bugs like #165
          path: "test dir"
      - uses: actions/download-artifact@v4
        with:
          name: bootstrapped
          path: "test dir"
      - run: cd "test dir" && ./windows_setup.sh --small
=======
      - uses: actions/checkout@v4
      - run: ./windows_setup.sh --small
>>>>>>> 1c7ce749
        shell: bash
      - run: cd "test dir" && source activate && ./runtests.sh --verbose
        shell: bash

  doctest:
    runs-on: windows-latest
    timeout-minutes: 5
    steps:
<<<<<<< HEAD
      - uses: actions/checkout@v3
      - uses: actions/download-artifact@v4
        with:
          name: bootstrapped
      - run: ./windows_setup.sh --small
=======
      - uses: actions/checkout@v4
        with:
          path: repo
      - uses: actions/download-artifact@v4
        with:
          name: windows-zip
      - run: unzip jou.zip
      - run: cp -r repo/tests repo/runtests.sh jou
        shell: bash
      - run: cd jou && ./jou.exe --verbose examples/hello.jou
>>>>>>> 1c7ce749
        shell: bash
      - run: source activate && ./doctest.sh
        shell: bash<|MERGE_RESOLUTION|>--- conflicted
+++ resolved
@@ -189,7 +189,6 @@
     timeout-minutes: 10
     needs: bootstrap
     steps:
-<<<<<<< HEAD
       - uses: actions/checkout@v3
         with:
           # Add a space in the folder name to trigger bugs like #165
@@ -199,36 +198,19 @@
           name: bootstrapped
           path: "test dir"
       - run: cd "test dir" && ./windows_setup.sh --small
-=======
-      - uses: actions/checkout@v4
+        shell: bash
+      - run: cd "test dir" && source activate && ./runtests.sh --verbose
+        shell: bash
+
+  doctest:
+    runs-on: windows-latest
+    timeout-minutes: 5
+    steps:
+      - uses: actions/checkout@v3
+      - uses: actions/download-artifact@v4
+        with:
+          name: bootstrapped
       - run: ./windows_setup.sh --small
->>>>>>> 1c7ce749
-        shell: bash
-      - run: cd "test dir" && source activate && ./runtests.sh --verbose
-        shell: bash
-
-  doctest:
-    runs-on: windows-latest
-    timeout-minutes: 5
-    steps:
-<<<<<<< HEAD
-      - uses: actions/checkout@v3
-      - uses: actions/download-artifact@v4
-        with:
-          name: bootstrapped
-      - run: ./windows_setup.sh --small
-=======
-      - uses: actions/checkout@v4
-        with:
-          path: repo
-      - uses: actions/download-artifact@v4
-        with:
-          name: windows-zip
-      - run: unzip jou.zip
-      - run: cp -r repo/tests repo/runtests.sh jou
-        shell: bash
-      - run: cd jou && ./jou.exe --verbose examples/hello.jou
->>>>>>> 1c7ce749
         shell: bash
       - run: source activate && ./doctest.sh
         shell: bash