--- conflicted
+++ resolved
@@ -83,15 +83,7 @@
     runs-on: windows-latest
     steps:
       - uses: actions/checkout@v3
-<<<<<<< HEAD
-      - uses: actions/download-artifact@v3
-        with:
-          name: windows-zip
-      - run: unzip jou.zip
-      - run: mv compare_compilers.sh self_hosted tests Makefile jou
-=======
       - run: source activate && ./windows_setup.sh
->>>>>>> 8705b9aa
         shell: bash
       - run: source activate && ./compare_compilers.sh
         shell: bash