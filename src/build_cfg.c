--- conflicted
+++ resolved
@@ -468,45 +468,6 @@
 {
     switch(stmt->kind) {
     case AST_STMT_IF:
-<<<<<<< HEAD
-        {
-            struct CfVariable *cond = build_cfg_for_expression(st, &stmt->data.ifstatement.condition);
-            struct CfBlock *thenblock = add_block(st);
-            struct CfBlock *afterblock = add_block(st);
-            st->current_block->branchvar = cond;
-            st->current_block->iftrue = thenblock;
-            st->current_block->iffalse = afterblock;
-            st->current_block = thenblock;
-            build_cfg_for_body(st, &stmt->data.ifstatement.body);
-            st->current_block->iftrue = afterblock;
-            st->current_block->iffalse = afterblock;
-            st->current_block = afterblock;
-            break;
-        }
-
-    case AST_STMT_WHILE:
-        {
-            // condblock: evaluate condition and go to bodyblock or doneblock
-            // bodyblock: start of loop body
-            // doneblock: rest of the code goes here
-            struct CfBlock *condblock = add_block(st);
-            struct CfBlock *bodyblock = add_block(st);
-            struct CfBlock *doneblock = add_block(st);
-            st->current_block->iftrue = condblock;
-            st->current_block->iffalse = condblock;
-            st->current_block = condblock;
-            struct CfVariable *cond = build_cfg_for_expression(st, &stmt->data.whileloop.condition);
-            st->current_block->branchvar = cond;
-            st->current_block->iftrue = bodyblock;
-            st->current_block->iffalse = doneblock;
-            st->current_block = bodyblock;
-            build_cfg_for_body(st, &stmt->data.ifstatement.body);
-            st->current_block->iftrue = condblock;
-            st->current_block->iffalse = condblock;
-            st->current_block = doneblock;
-            break;
-        }
-=======
     {
         const struct CfVariable *cond = build_expression(
             st, &stmt->data.ifstatement.condition,
@@ -523,7 +484,28 @@
         st->current_block = afterblock;
         break;
     }
->>>>>>> faa94c66
+    case AST_STMT_WHILE:
+    {
+        // condblock: evaluate condition and go to bodyblock or doneblock
+        // bodyblock: start of loop body
+        // doneblock: rest of the code goes here
+        struct CfBlock *condblock = add_block(st);
+        struct CfBlock *bodyblock = add_block(st);
+        struct CfBlock *doneblock = add_block(st);
+        st->current_block->iftrue = condblock;
+        st->current_block->iffalse = condblock;
+        st->current_block = condblock;
+        struct CfVariable *cond = build_cfg_for_expression(st, &stmt->data.whileloop.condition);
+        st->current_block->branchvar = cond;
+        st->current_block->iftrue = bodyblock;
+        st->current_block->iffalse = doneblock;
+        st->current_block = bodyblock;
+        build_cfg_for_body(st, &stmt->data.ifstatement.body);
+        st->current_block->iftrue = condblock;
+        st->current_block->iffalse = condblock;
+        st->current_block = doneblock;
+        break;
+    }
 
     case AST_STMT_RETURN_VALUE:
     {
