#ifndef JOU_COMPILER_H
#define JOU_COMPILER_H

#include <stdbool.h>
#include <stdnoreturn.h>
#include <llvm-c/Core.h>
#include "util.h"

void update_jou_compiler(void);

// don't like repeating "struct" outside this header file
typedef struct CommandLineFlags CommandLineFlags;
typedef struct Location Location;

typedef struct Token Token;
typedef struct Type Type;
typedef struct Signature Signature;
typedef struct Constant Constant;

typedef struct AstType AstType;
typedef struct AstSignature AstSignature;
typedef struct AstBody AstBody;
typedef struct AstCall AstCall;
typedef struct AstConditionAndBody AstConditionAndBody;
typedef struct AstExpression AstExpression;
typedef struct AstAssignment AstAssignment;
typedef struct AstForLoop AstForLoop;
typedef struct AstNameTypeValue AstNameTypeValue;
typedef struct AstIfStatement AstIfStatement;
typedef struct AstStatement AstStatement;
typedef struct AstToplevelNode AstToplevelNode;
typedef struct AstFunctionDef AstFunctionDef;
typedef struct AstStructDef AstStructDef;
typedef struct AstEnumDef AstEnumDef;
typedef struct AstImport AstImport;

typedef struct GlobalVariable GlobalVariable;
typedef struct LocalVariable LocalVariable;
typedef struct ExpressionTypes ExpressionTypes;
typedef struct ExportSymbol ExportSymbol;
typedef struct TypeContext TypeContext;

typedef struct CfBlock CfBlock;
typedef struct CfGraph CfGraph;
typedef struct CfGraphFile CfGraphFile;
typedef struct CfInstruction CfInstruction;


struct CommandLineFlags {
    bool verbose;  // Whether to print a LOT of debug info
    int optlevel;  // Optimization level (0 don't optimize, 3 optimize a lot)
    const char *outfile;  // If not NULL, where to output executable
};

struct Location {
    const char *filename;
    int lineno;
};

#ifdef __GNUC__
    void show_warning(Location location, const char *fmt, ...) __attribute__((format(printf,2,3)));
    noreturn void fail_with_error(Location location, const char *fmt, ...) __attribute__((format(printf,2,3)));
#else
    void show_warning(Location location, const char *fmt, ...);
    noreturn void fail_with_error(Location location, const char *fmt, ...);
#endif

struct Token {
    enum TokenType {
        TOKEN_INT,
        TOKEN_LONG,
        TOKEN_FLOAT,
        TOKEN_DOUBLE,
        TOKEN_CHAR,
        TOKEN_STRING,
        TOKEN_NAME,
        TOKEN_KEYWORD,
        TOKEN_NEWLINE,
        TOKEN_INDENT,
        TOKEN_DEDENT,
        TOKEN_OPERATOR,
        TOKEN_END_OF_FILE,  // Marks the end of an array of Token
    } type;
    Location location;
    union {
        int32_t int_value;  // TOKEN_INT
        int64_t long_value;  // TOKEN_LONG
        char char_value;  // TOKEN_CHAR
        char *string_value;  // TOKEN_STRING
        int indentation_level;  // TOKEN_NEWLINE, indicates how many spaces after newline
        char name[100];  // TOKEN_NAME and TOKEN_KEYWORD. Also TOKEN_DOUBLE & TOKEN_FLOAT (LLVM wants a string anyway)
        char operator[4];  // TOKEN_OPERATOR
    } data;
};

// Constants can appear in AST and also compilation steps after AST.
struct Constant {
    enum ConstantKind {
        CONSTANT_ENUM_MEMBER,
        CONSTANT_INTEGER,
        CONSTANT_FLOAT,
        CONSTANT_DOUBLE,
        CONSTANT_STRING,
        CONSTANT_NULL,
        CONSTANT_BOOL,
    } kind;
    union {
        struct { int width_in_bits; bool is_signed; long long value; } integer;
        char *str;
        char double_or_float_text[100];  // convenient because LLVM wants a string anyway
        bool boolean;
        struct { const Type *enumtype; int memberidx; } enum_member;
    } data;
};
#define copy_constant(c) ( (c)->kind==CONSTANT_STRING ? (Constant){ CONSTANT_STRING, {.str=strdup((c)->data.str)} } : *(c) )
#define int_constant(Type, Val) (\
    assert(is_integer_type((Type))), \
    (Constant){ \
        .kind = CONSTANT_INTEGER, \
        .data.integer = { \
            .width_in_bits = (Type)->data.width_in_bits, \
            .is_signed = (Type)->kind==TYPE_SIGNED_INTEGER, \
            .value = (Val), \
        } \
    } \
)

/*
There is AstType and Type. The distinction is that Type contains more
information, e.g. AstType could just contain the name "int" while the
Type knows that it is a 32-bit signed integer. This is important for
e.g. structs: we only know the name of a struct when parsing, but we
will eventually need to know a lot more.

AstType can also represent "void" even though that is not a valid type.
It simply appears as a named type with name "void".
*/
struct AstType {
    enum AstTypeKind { AST_TYPE_NAMED, AST_TYPE_POINTER, AST_TYPE_ARRAY } kind;
    Location location;
    union {
        char name[100];  // AST_TYPE_NAMED;
        AstType *valuetype;  // AST_TYPE_POINTER
        struct { AstType *membertype; AstExpression *len; } array;  // AST_TYPE_ARRAY
    } data;
};

struct AstSignature {
    Location funcname_location;
    char funcname[100];
    List(AstNameTypeValue) args;
    bool takes_varargs;  // true for functions like printf()
    AstType returntype;  // can represent void
};

struct AstCall {
    char calledname[100];  // e.g. function name of function call, struct name of instantiation
    char (*argnames)[100];  // NULL when arguments are not named, e.g. function calls
    AstExpression *args;
    int nargs;
};

struct AstExpression {
    Location location;

    enum AstExpressionKind {
        AST_EXPR_CONSTANT,
        AST_EXPR_GET_ENUM_MEMBER,  // Cannot be just a Constant because ast doesn't know about Types.
        AST_EXPR_FUNCTION_CALL,
        AST_EXPR_BRACE_INIT,
        AST_EXPR_GET_FIELD,     // foo.bar
        AST_EXPR_DEREF_AND_GET_FIELD,  // foo->bar (shorthand for (*foo).bar)
        AST_EXPR_INDEXING,  // foo[bar]
        AST_EXPR_AS,  // foo as SomeType
        AST_EXPR_GET_VARIABLE,
        AST_EXPR_ADDRESS_OF,
        AST_EXPR_SIZEOF,
        AST_EXPR_DEREFERENCE,
        AST_EXPR_AND,
        AST_EXPR_OR,
        AST_EXPR_NOT,
        AST_EXPR_ADD,
        AST_EXPR_SUB,
        AST_EXPR_NEG,
        AST_EXPR_MUL,
        AST_EXPR_DIV,
        AST_EXPR_MOD,
        AST_EXPR_EQ,
        AST_EXPR_NE,
        // We need all of gt,ge,lt,le (>,>=,<,<=) because a<b and b>a do different
        // things: a<b evaluates a first, but b>a evaluates b first.
        AST_EXPR_GT,
        AST_EXPR_GE,
        AST_EXPR_LT,
        AST_EXPR_LE,
        AST_EXPR_PRE_INCREMENT,  // ++foo
        AST_EXPR_PRE_DECREMENT,  // --foo
        AST_EXPR_POST_INCREMENT,  // foo++
        AST_EXPR_POST_DECREMENT,  // foo--
    } kind;
    union {
        Constant constant;  // AST_EXPR_CONSTANT
        char varname[100];  // AST_EXPR_GET_VARIABLE
        AstCall call;       // AST_EXPR_CALL, AST_EXPR_INSTANTIATE
        struct { AstExpression *obj; char fieldname[100]; } structfield;  // AST_EXPR_GET_FIELD, AST_EXPR_DEREF_AND_GET_FIELD
        struct { char enumname[100]; char membername[100]; } enummember;
        struct { AstExpression *obj; AstType type; } as;
        /*
        The "operands" pointer is an array of 1 to 2 expressions.
        A couple examples to hopefully give you an idea of how it works in general:

            * For AST_EXPR_DEREFERENCE, it is the dereferenced value: the "foo" of "*foo".
            * For AST_EXPR_ADD, it is an array of the two things being added.
            * For AST_EXPR_ASSIGN, these are the left and right side of the assignment.
        */
        AstExpression *operands;
    } data;
};

struct AstBody {
    AstStatement *statements;
    int nstatements;
};
struct AstConditionAndBody {
    AstExpression condition;
    AstBody body;
};
struct AstForLoop {
    /*
    for init; cond; incr:
        ...body...

    init and incr must be pointers because this struct goes inside AstStatement.
    */
    AstStatement *init;
    AstExpression cond;
    AstStatement *incr;
    AstBody body;
};
struct AstIfStatement {
    AstConditionAndBody *if_and_elifs;
    int n_if_and_elifs;  // Always >= 1 for the initial "if"
    AstBody elsebody;  // Empty (0 statements) means no else
};
struct AstNameTypeValue {
    // name: type = value
    char name[100];
    Location name_location;
    AstType type;
    AstExpression *value; // can be NULL if value is missing
};
struct AstAssignment {
    // target = value
    AstExpression target;
    AstExpression value;
};

struct AstStatement {
    Location location;
    enum AstStatementKind {
        AST_STMT_RETURN_VALUE,
        AST_STMT_RETURN_WITHOUT_VALUE,
        AST_STMT_IF,
        AST_STMT_WHILE,
        AST_STMT_FOR,
        AST_STMT_BREAK,
        AST_STMT_CONTINUE,
        AST_STMT_DECLARE_LOCAL_VAR,
        AST_STMT_ASSIGN,
        AST_STMT_INPLACE_ADD, // x += y
        AST_STMT_INPLACE_SUB,
        AST_STMT_INPLACE_MUL,
        AST_STMT_INPLACE_DIV,
        AST_STMT_INPLACE_MOD,
        AST_STMT_EXPRESSION_STATEMENT,  // Evaluate an expression and discard the result.
    } kind;
    union {
        AstExpression expression;    // for AST_STMT_EXPRESSION_STATEMENT, AST_STMT_RETURN
        AstConditionAndBody whileloop;
        AstIfStatement ifstatement;
        AstForLoop forloop;
        AstNameTypeValue vardecl;
        AstAssignment assignment;  // also used for inplace operations
    } data;
};

struct AstFunctionDef {
    AstSignature signature;
    AstBody body;
};

struct AstStructDef {
    char name[100];
    List(AstNameTypeValue) fields;
};

struct AstEnumDef {
    char name[100];
    char (*membernames)[100];
    int nmembers;
};

struct AstImport {
    char *path;  // Relative to current working directory, so e.g. "blah/stdlib/io.jou"
    char symbolname[100];
    bool found, used;    // For errors/warnings
};

// Toplevel = outermost in the nested structure i.e. what the file consists of
struct AstToplevelNode {
    Location location;
    enum AstToplevelNodeKind {
        AST_TOPLEVEL_END_OF_FILE,  // indicates end of array of AstToplevelNodeKind
        AST_TOPLEVEL_DECLARE_FUNCTION,
        AST_TOPLEVEL_DECLARE_GLOBAL_VARIABLE,
        AST_TOPLEVEL_DEFINE_FUNCTION,
        AST_TOPLEVEL_DEFINE_GLOBAL_VARIABLE,
        AST_TOPLEVEL_DEFINE_STRUCT,
        AST_TOPLEVEL_DEFINE_ENUM,
        AST_TOPLEVEL_IMPORT,
    } kind;
    union {
        AstNameTypeValue globalvar;  // AST_TOPLEVEL_DECLARE_GLOBAL_VARIABLE
        AstFunctionDef funcdef;  // AST_TOPLEVEL_DECLARE_FUNCTION, AST_TOPLEVEL_DEFINE_FUNCTION (body is empty for declaring)
        AstStructDef structdef;  // AST_TOPLEVEL_DEFINE_STRUCT
        AstEnumDef enumdef;     // AST_TOPLEVEL_DEFINE_ENUM
        AstImport import;       // AST_TOPLEVEL_IMPORT
    } data;
};


struct Type {
    char name[500];   // All types have a name for error messages and debugging.
    enum TypeKind {
        TYPE_SIGNED_INTEGER,
        TYPE_UNSIGNED_INTEGER,
        TYPE_BOOL,
        TYPE_FLOATING_POINT,  // float or double
        TYPE_POINTER,
        TYPE_VOID_POINTER,
        TYPE_ARRAY,
        TYPE_STRUCT,
        TYPE_OPAQUE_STRUCT,  // struct with unknown members
        TYPE_ENUM,
    } kind;
    union {
        int width_in_bits;  // TYPE_SIGNED_INTEGER, TYPE_UNSIGNED_INTEGER, TYPE_FLOATING_POINT
        const Type *valuetype;  // TYPE_POINTER
        struct { const Type *membertype; int len; } array;  // TYPE_ARRAY
        struct { int count; char (*names)[100]; const Type **types; } structfields;  // TYPE_STRUCT
        struct { int count; char (*names)[100]; } enummembers;
    } data;
};

/*
Types are cached into global state. This makes a lot of things easier
because you don't need to copy and free the types everywhere. This is
important: previously it was a lot of work to find forgotten copies and
frees with valgrind.

This also simplifies checking whether two types are the same type: you
can simply use "==" between two "const Type *" pointers.

Struct types are a bit different. When you make a struct, you get a
pointer that you must pass to free_type() later. You can still "=="
compare types, because two different structs with the same members are
not the same type.
*/
extern const Type *boolType;      // bool
extern const Type *intType;       // int (32-bit signed)
extern const Type *longType;      // long (64-bit signed)
extern const Type *byteType;      // byte (8-bit unsigned)
extern const Type *floatType;     // float (32-bit)
extern const Type *doubleType;    // double (64-bit)
extern const Type *voidPtrType;   // void*
void init_types();  // Called once when compiler starts
const Type *get_integer_type(int size_in_bits, bool is_signed);
const Type *get_pointer_type(const Type *t);  // result lives as long as t
const Type *get_array_type(const Type *t, int len);  // result lives as long as t
const Type *type_of_constant(const Constant *c);
Type *create_opaque_struct(const char *name);
Type *create_enum(const char *name, int membercount, char (*membernames)[100]);
void set_struct_fields(
    Type *structtype,  // must be opaque struct, becomes non-opaque
    int fieldcount,
    char (*fieldnames)[100],  // will be free()d eventually
    const Type **fieldtypes);  // will be free()d eventually
void free_type(Type *type);

bool is_integer_type(const Type *t);  // includes signed and unsigned
bool is_number_type(const Type *t);  // integers, floats, doubles
bool is_pointer_type(const Type *t);  // includes void pointers

struct Signature {
    char funcname[100];
    int nargs;
    const Type **argtypes;
    char (*argnames)[100];
    bool takes_varargs;  // true for functions like printf()
    const Type *returntype;  // NULL, if does not return a value
    Location returntype_location;  // meaningful even if returntype is NULL
};

char *signature_to_string(const Signature *sig, bool include_return_type);
Signature copy_signature(const Signature *sig);


struct GlobalVariable {
    char name[100];  // Same as in user's code, never empty
    const Type *type;
<<<<<<< HEAD
    bool defined_in_current_file;  // not declare-only (e.g. stdout) or imported
    bool *usedptr;
=======
    bool defined_outside_current_file;  // imported variables, also external variables like stdout
    bool *usedptr;  // If non-NULL, set to true when the variable is used. This is how we detect unused imports.
>>>>>>> 554ad17c
};
struct LocalVariable {
    int id;  // Unique, but you can also compare pointers to Variable.
    char name[100];  // Same name as in user's code, empty for temporary variables created by compiler
    const Type *type;
    bool is_argument;    // First n variables are always the arguments
};

struct ExpressionTypes {
    const AstExpression *expr;
    const Type *type;
    const Type *type_after_cast;  // NULL for no implicit cast
};

struct ExportSymbol {
    enum ExportSymbolKind { EXPSYM_FUNCTION, EXPSYM_TYPE, EXPSYM_GLOBAL_VAR } kind;
    char name[100];
    union {
        Signature funcsignature;
        const Type *type;  // EXPSYM_TYPE and EXPSYM_GLOBAL_VAR
    } data;
};

struct TypeContext {
    const Signature *current_function_signature;
    // expr_types tells what type each expression has.
    // It contains nothing for calls to "-> void" functions.
    List(ExpressionTypes *) expr_types;
    List(GlobalVariable *) globals;  // TODO: probably doesn't need to has pointers
    List(LocalVariable *) locals;
    List(Type *) owned_types;   // These will be freed later
    List(struct TypeContextType { const Type *type; bool *usedptr; }) types;
    List(struct TypeContextFunction { Signature signature; bool *usedptr; }) functions;
};

/*
Type checking is split into several stages:
    1. Create types. After this, structs defined in Jou exist, but
       they are opaque and contain no members. Enums exist and contain
       their members (although it doesn't really matter whether enum
       members are handled in step 1 or 2).
    2. Check signatures, global variables and struct bodies. This step
       assumes that all types exist, but doesn't need to know what
       fields each struct has.
    3. Check function bodies.

Each step is ran on all files before we move on to the next step. This
ensures that different files can import things from each other. You
also never need to forward-declare a struct: the struct exists by the
time we check the function signature or struct body that uses it.

Steps 1 and 2 return a list of ExportSymbols for other files to use.
The list is terminated with (ExportSymbol){0}, which you can detect by
checking if the name of the ExportSymbol is empty.

Step 3 is interleaved with build_cfg (see the reset_type_context() function).
*/
ExportSymbol *typecheck_step1_create_types(TypeContext *ctx, const AstToplevelNode *ast);
ExportSymbol *typecheck_step2_signatures_globals_structbodies(TypeContext *ctx, const AstToplevelNode *ast);
const Signature *typecheck_function_body(TypeContext *ctx, const char *name, const AstBody *body);

/*
Wipes all function-specific data, making the type context suitable
for use with the next function definition. For example, the list of
local variables is emptied so that the next function doesn't have
access to the same local variables. But e.g. the list of all known
function signatures is preserved, so that the next function can
call the previous function.
*/
void reset_type_context(TypeContext *ctx);


// Control Flow Graph.
// Struct names not prefixed with Cfg because it looks too much like "config" to me
struct CfInstruction {
    Location location;
    enum CfInstructionKind {
        CF_CONSTANT,
        CF_CALL,
        CF_ADDRESS_OF_LOCAL_VAR,
        CF_ADDRESS_OF_GLOBAL_VAR,
        CF_SIZEOF,
        CF_PTR_MEMSET_TO_ZERO,  // takes one operand, a pointer: memset(ptr, 0, sizeof(*ptr))
        CF_PTR_STORE,  // *op1 = op2 (does not use destvar, takes 2 operands)
        CF_PTR_LOAD,  // aka dereference
        CF_PTR_EQ,
        CF_PTR_STRUCT_FIELD,  // takes 1 operand (pointer), sets destvar to &op->fieldname
        CF_PTR_CAST,
        CF_PTR_ADD_INT,
        // Left and right side of number operations must be of the same type (except CF_NUM_CAST).
        CF_NUM_ADD,
        CF_NUM_SUB,
        CF_NUM_MUL,
        CF_NUM_DIV,
        CF_NUM_MOD,
        CF_NUM_EQ,
        CF_NUM_LT,
        CF_NUM_CAST,
        CF_ENUM_TO_INT32,
        CF_INT32_TO_ENUM,
        CF_BOOL_NEGATE,  // TODO: get rid of this?
        CF_VARCPY, // similar to assignment statements: var1 = var2
    } kind;
    union CfInstructionData {
        Constant constant;      // CF_CONSTANT
        char funcname[100];     // CF_CALL
        char fieldname[100];    // CF_PTR_STRUCT_FIELD
        char globalname[100];   // CF_ADDRESS_OF_GLOBAL_VAR
        const Type *type;       // CF_SIZEOF
    } data;
    const LocalVariable **operands;  // e.g. numbers to add, function arguments
    int noperands;
    const LocalVariable *destvar;  // NULL when it doesn't make sense, e.g. functions that return void
    bool hide_unreachable_warning; // usually false, can be set to true to avoid unreachable warning false positives
};

struct CfBlock {
    List(CfInstruction) instructions;
    const LocalVariable *branchvar;  // boolean value used to decide where to jump next
    CfBlock *iftrue;
    CfBlock *iffalse;
};

struct CfGraph {
    Signature signature;
    CfBlock start_block;  // First block
    CfBlock end_block;  // Always empty. Return statement jumps here.
    List(CfBlock *) all_blocks;
    List(LocalVariable *) locals;   // First n variables are the function arguments
};

struct CfGraphFile {
    const char *filename;
    List(CfGraph*) graphs;  // only for defined functions
};


/*
The compiling functions, i.e. how to go from source code to LLVM IR and
eventually running the LLVM IR. Each function's result is fed into the next.

Make sure that the filename passed to tokenize() stays alive throughout the
entire compilation. It is used in error messages.
*/
Token *tokenize(FILE *f, const char *filename);
AstToplevelNode *parse(const Token *tokens, const char *stdlib_path);
CfGraphFile build_control_flow_graphs(AstToplevelNode *ast, TypeContext *typectx);
void simplify_control_flow_graphs(const CfGraphFile *cfgfile);
LLVMModuleRef codegen(const CfGraphFile *cfgfile, const TypeContext *typectx);
void compile_to_exe(LLVMModuleRef module, const char *exepath, const CommandLineFlags *flags);
int run_program(LLVMModuleRef module, const CommandLineFlags *flags);

/*
Use these to clean up return values of compiling functions.

Even though arrays are typically allocated with malloc(), you shouldn't simply
free() them. For example, free(topnodelist) would free the list of AST nodes,
but not any of the data contained within individual nodes.
*/
void free_constant(const Constant *c);
void free_tokens(Token *tokenlist);
void free_ast(AstToplevelNode *topnodelist);
void free_type_context(const TypeContext *typectx);
void free_export_symbol(const ExportSymbol *es);
void free_control_flow_graphs(const CfGraphFile *cfgfile);
void free_control_flow_graph_block(const CfGraph *cfg, CfBlock *b);

/*
Functions for printing intermediate data for debugging and exploring the compiler.
Most of these take the data for an entire program.
*/
void print_token(const Token *token);
void print_tokens(const Token *tokenlist);
void print_ast(const AstToplevelNode *topnodelist);
void print_control_flow_graph(const CfGraph *cfg);
void print_control_flow_graphs(const CfGraphFile *cfgfile);
void print_llvm_ir(LLVMModuleRef module, bool is_optimized);

#endif<|MERGE_RESOLUTION|>--- conflicted
+++ resolved
@@ -408,13 +408,8 @@
 struct GlobalVariable {
     char name[100];  // Same as in user's code, never empty
     const Type *type;
-<<<<<<< HEAD
     bool defined_in_current_file;  // not declare-only (e.g. stdout) or imported
-    bool *usedptr;
-=======
-    bool defined_outside_current_file;  // imported variables, also external variables like stdout
     bool *usedptr;  // If non-NULL, set to true when the variable is used. This is how we detect unused imports.
->>>>>>> 554ad17c
 };
 struct LocalVariable {
     int id;  // Unique, but you can also compare pointers to Variable.
