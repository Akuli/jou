#ifndef JOU_COMPILER_H
#define JOU_COMPILER_H

#include <stdbool.h>
#include <stdnoreturn.h>
#include <llvm-c/Core.h>
#include "util.h"

void update_jou_compiler(void);

// don't like repeating "struct" outside this header file
typedef struct CommandLineFlags CommandLineFlags;
typedef struct Location Location;

typedef struct Token Token;
typedef struct Type Type;
typedef struct Signature Signature;
typedef struct Constant Constant;

typedef struct AstType AstType;
typedef struct AstSignature AstSignature;
typedef struct AstBody AstBody;
typedef struct AstCall AstCall;
typedef struct AstConditionAndBody AstConditionAndBody;
typedef struct AstExpression AstExpression;
typedef struct AstAssignment AstAssignment;
typedef struct AstForLoop AstForLoop;
typedef struct AstNameTypeValue AstNameTypeValue;
typedef struct AstIfStatement AstIfStatement;
typedef struct AstStatement AstStatement;
typedef struct AstToplevelNode AstToplevelNode;
typedef struct AstFunctionDef AstFunctionDef;
typedef struct AstStructDef AstStructDef;
typedef struct AstImport AstImport;

typedef struct GlobalVariable GlobalVariable;
typedef struct LocalVariable LocalVariable;
typedef struct ExpressionTypes ExpressionTypes;
typedef struct ExportSymbol ExportSymbol;
typedef struct TypeContext TypeContext;

typedef struct CfBlock CfBlock;
typedef struct CfGraph CfGraph;
typedef struct CfGraphFile CfGraphFile;
typedef struct CfInstruction CfInstruction;


struct CommandLineFlags {
    bool verbose;  // Whether to print a LOT of debug info
    int optlevel;  // Optimization level (0 don't optimize, 3 optimize a lot)
    const char *outfile;  // If not NULL, where to output executable
};

struct Location {
    const char *filename;
    int lineno;
};

#ifdef __GNUC__
    void show_warning(Location location, const char *fmt, ...) __attribute__((format(printf,2,3)));
    noreturn void fail_with_error(Location location, const char *fmt, ...) __attribute__((format(printf,2,3)));
#else
    void show_warning(Location location, const char *fmt, ...);
    noreturn void fail_with_error(Location location, const char *fmt, ...);
#endif

struct Token {
    enum TokenType {
        TOKEN_INT,
        TOKEN_LONG,
        TOKEN_FLOAT,
        TOKEN_DOUBLE,
        TOKEN_CHAR,
        TOKEN_STRING,
        TOKEN_NAME,
        TOKEN_KEYWORD,
        TOKEN_NEWLINE,
        TOKEN_INDENT,
        TOKEN_DEDENT,
        TOKEN_OPERATOR,
        TOKEN_END_OF_FILE,  // Marks the end of an array of Token
    } type;
    Location location;
    union {
        int32_t int_value;  // TOKEN_INT
        int64_t long_value;  // TOKEN_LONG
        char char_value;  // TOKEN_CHAR
        char *string_value;  // TOKEN_STRING
        int indentation_level;  // TOKEN_NEWLINE, indicates how many spaces after newline
        char name[100];  // TOKEN_NAME and TOKEN_KEYWORD. Also TOKEN_DOUBLE & TOKEN_FLOAT (LLVM wants a string anyway)
        char operator[4];  // TOKEN_OPERATOR
    } data;
};

// Constants can appear in AST and also compilation steps after AST.
struct Constant {
    enum ConstantKind {
        CONSTANT_INTEGER,
        CONSTANT_FLOAT,
        CONSTANT_DOUBLE,
        CONSTANT_STRING,
        CONSTANT_NULL,
        CONSTANT_BOOL,
    } kind;
    union {
        struct { int width_in_bits; bool is_signed; long long value; } integer;
        char *str;
        char double_or_float_text[100];  // convenient because LLVM wants a string anyway
        bool boolean;
    } data;
};
#define copy_constant(c) ( (c)->kind==CONSTANT_STRING ? (Constant){ CONSTANT_STRING, {.str=strdup((c)->data.str)} } : *(c) )
#define int_constant(Type, Val) (\
    assert(is_integer_type((Type))), \
    (Constant){ \
        .kind = CONSTANT_INTEGER, \
        .data.integer = { \
            .width_in_bits = (Type)->data.width_in_bits, \
            .is_signed = (Type)->kind==TYPE_SIGNED_INTEGER, \
            .value = (Val), \
        } \
    } \
)

/*
There is AstType and Type. The distinction is that Type contains more
information, e.g. AstType could just contain the name "int" while the
Type knows that it is a 32-bit signed integer. This is important for
e.g. structs: we only know the name of a struct when parsing, but we
will eventually need to know a lot more.

AstType can also represent "void" even though that is not a valid type.
It simply appears as a named type with name "void".
*/
struct AstType {
    enum AstTypeKind { AST_TYPE_NAMED, AST_TYPE_POINTER, AST_TYPE_ARRAY } kind;
    Location location;
    union {
        char name[100];  // AST_TYPE_NAMED;
        AstType *valuetype;  // AST_TYPE_POINTER
        struct { AstType *membertype; AstExpression *len; } array;  // AST_TYPE_ARRAY
    } data;
};

struct AstSignature {
    Location funcname_location;
    char funcname[100];
    List(AstNameTypeValue) args;
    bool takes_varargs;  // true for functions like printf()
    AstType returntype;  // can represent void
};

struct AstCall {
    char calledname[100];  // e.g. function name of function call, struct name of instantiation
    char (*argnames)[100];  // NULL when arguments are not named, e.g. function calls
    AstExpression *args;
    int nargs;
};

struct AstExpression {
    Location location;

    enum AstExpressionKind {
        AST_EXPR_CONSTANT,
        AST_EXPR_FUNCTION_CALL,
        AST_EXPR_BRACE_INIT,
        AST_EXPR_GET_FIELD,     // foo.bar
        AST_EXPR_DEREF_AND_GET_FIELD,  // foo->bar (shorthand for (*foo).bar)
        AST_EXPR_INDEXING,  // foo[bar]
        AST_EXPR_AS,  // foo as SomeType
        AST_EXPR_GET_VARIABLE,
        AST_EXPR_ADDRESS_OF,
        AST_EXPR_SIZEOF,
        AST_EXPR_DEREFERENCE,
        AST_EXPR_AND,
        AST_EXPR_OR,
        AST_EXPR_NOT,
        AST_EXPR_ADD,
        AST_EXPR_SUB,
        AST_EXPR_NEG,
        AST_EXPR_MUL,
        AST_EXPR_DIV,
        AST_EXPR_MOD,
        AST_EXPR_EQ,
        AST_EXPR_NE,
        // We need all of gt,ge,lt,le (>,>=,<,<=) because a<b and b>a do different
        // things: a<b evaluates a first, but b>a evaluates b first.
        AST_EXPR_GT,
        AST_EXPR_GE,
        AST_EXPR_LT,
        AST_EXPR_LE,
        AST_EXPR_PRE_INCREMENT,  // ++foo
        AST_EXPR_PRE_DECREMENT,  // --foo
        AST_EXPR_POST_INCREMENT,  // foo++
        AST_EXPR_POST_DECREMENT,  // foo--
    } kind;
    union {
        Constant constant;  // AST_EXPR_CONSTANT
        char varname[100];  // AST_EXPR_GET_VARIABLE
        AstCall call;       // AST_EXPR_CALL, AST_EXPR_INSTANTIATE
        struct { AstExpression *obj; char fieldname[100]; } field;  // AST_EXPR_GET_FIELD, AST_EXPR_DEREF_AND_GET_FIELD
        struct { AstExpression *obj; AstType type; } as;
        /*
        The "operands" pointer is an array of 1 to 2 expressions.
        A couple examples to hopefully give you an idea of how it works in general:

            * For AST_EXPR_DEREFERENCE, it is the dereferenced value: the "foo" of "*foo".
            * For AST_EXPR_ADD, it is an array of the two things being added.
            * For AST_EXPR_ASSIGN, these are the left and right side of the assignment.
        */
        AstExpression *operands;
    } data;
};

struct AstBody {
    AstStatement *statements;
    int nstatements;
};
struct AstConditionAndBody {
    AstExpression condition;
    AstBody body;
};
struct AstForLoop {
    /*
    for init; cond; incr:
        ...body...

    init and incr must be pointers because this struct goes inside AstStatement.
    */
    AstStatement *init;
    AstExpression cond;
    AstStatement *incr;
    AstBody body;
};
struct AstIfStatement {
    AstConditionAndBody *if_and_elifs;
    int n_if_and_elifs;  // Always >= 1 for the initial "if"
    AstBody elsebody;  // Empty (0 statements) means no else
};
struct AstNameTypeValue {
    // name: type = value
    char name[100];
    AstType type;
    AstExpression *value; // can be NULL if value is missing
};
struct AstAssignment {
    // target = value
    AstExpression target;
    AstExpression value;
};

struct AstStatement {
    Location location;
    enum AstStatementKind {
        AST_STMT_RETURN_VALUE,
        AST_STMT_RETURN_WITHOUT_VALUE,
        AST_STMT_IF,
        AST_STMT_WHILE,
        AST_STMT_FOR,
        AST_STMT_BREAK,
        AST_STMT_CONTINUE,
        AST_STMT_DECLARE_LOCAL_VAR,
        AST_STMT_ASSIGN,
        AST_STMT_INPLACE_ADD, // x += y
        AST_STMT_INPLACE_SUB,
        AST_STMT_INPLACE_MUL,
        AST_STMT_INPLACE_DIV,
        AST_STMT_INPLACE_MOD,
        AST_STMT_EXPRESSION_STATEMENT,  // Evaluate an expression and discard the result.
    } kind;
    union {
        AstExpression expression;    // for AST_STMT_EXPRESSION_STATEMENT, AST_STMT_RETURN
        AstConditionAndBody whileloop;
        AstIfStatement ifstatement;
        AstForLoop forloop;
        AstNameTypeValue vardecl;
        AstAssignment assignment;  // also used for inplace operations
    } data;
};

struct AstFunctionDef {
    AstSignature signature;
    AstBody body;
};

struct AstStructDef {
    char name[100];
    List(AstNameTypeValue) fields;
};

struct AstImport {
    char *path;  // Relative to current working directory, so e.g. "blah/stdlib/io.jou"
    char symbolname[100];
};

// Toplevel = outermost in the nested structure i.e. what the file consists of
struct AstToplevelNode {
    Location location;
    enum AstToplevelNodeKind {
        AST_TOPLEVEL_END_OF_FILE,  // indicates end of array of AstToplevelNodeKind
        AST_TOPLEVEL_DECLARE_FUNCTION,
        AST_TOPLEVEL_DECLARE_GLOBAL_VARIABLE,
        AST_TOPLEVEL_DEFINE_FUNCTION,
        AST_TOPLEVEL_DEFINE_GLOBAL_VARIABLE,
        AST_TOPLEVEL_DEFINE_STRUCT,
        AST_TOPLEVEL_IMPORT,
    } kind;
    union {
        AstSignature decl_signature;  // AST_TOPLEVEL_DECLARE_FUNCTION
        AstNameTypeValue globalvar;  // AST_TOPLEVEL_DECLARE_GLOBAL_VARIABLE
        AstFunctionDef funcdef;  // AST_TOPLEVEL_DEFINE_FUNCTION
        AstStructDef structdef;  // AST_TOPLEVEL_DEFINE_STRUCT
        AstImport import;       // AST_TOPLEVEL_IMPORT
    } data;
};


struct Type {
    char name[500];   // All types have a name for error messages and debugging.
    enum TypeKind {
        TYPE_SIGNED_INTEGER,
        TYPE_UNSIGNED_INTEGER,
        TYPE_BOOL,
        TYPE_FLOAT,
        TYPE_DOUBLE,
        TYPE_POINTER,
        TYPE_VOID_POINTER,
        TYPE_ARRAY,
        TYPE_STRUCT,
    } kind;
    union {
        int width_in_bits;  // TYPE_SIGNED_INTEGER, TYPE_UNSIGNED_INTEGER, TYPE_DOUBLE TYPE_FLOAT
        const Type *valuetype;  // TYPE_POINTER
        struct { const Type *membertype; int len; } array;  // TYPE_ARRAY
        struct { int count; char (*names)[100]; const Type **types; } structfields;  // TYPE_STRUCT
    } data;
};

/*
Types are cached into global state. This makes a lot of things easier
because you don't need to copy and free the types everywhere. This is
important: previously it was a lot of work to find forgotten copies and
frees with valgrind.

This also simplifies checking whether two types are the same type: you
can simply use "==" between two "const Type *" pointers.

Struct types are a bit different. When you make a struct, you get a
pointer that you must pass to free_type() later. You can still "=="
compare types, because two different structs with the same members are
not the same type.
*/
extern const Type *boolType;      // bool
extern const Type *intType;       // int (32-bit signed)
extern const Type *longType;      // long (64-bit signed)
extern const Type *byteType;      // byte (8-bit unsigned)
extern const Type *floatType;     // float (32-bit)
extern const Type *doubleType;    // double (64-bit)
extern const Type *voidPtrType;   // void*
void init_types();  // Called once when compiler starts
const Type *get_integer_type(int size_in_bits, bool is_signed);
const Type *get_pointer_type(const Type *t);  // result lives as long as t
const Type *get_array_type(const Type *t, int len);  // result lives as long as t
const Type *type_of_constant(const Constant *c);
Type *create_struct(
    const char *name,
    int fieldcount,
    char (*fieldnames)[100],  // will be free()d eventually
    const Type **fieldtypes);  // will be free()d eventually
void free_type(Type *type);

bool is_integer_type(const Type *t);  // includes signed and unsigned
bool is_number_type(const Type *t);  // integers, doubles
bool is_float_type(const Type *t); // floats
bool is_pointer_type(const Type *t);  // includes void pointers

struct Signature {
    char funcname[100];
    int nargs;
    const Type **argtypes;
    char (*argnames)[100];
    bool takes_varargs;  // true for functions like printf()
    const Type *returntype;  // NULL, if does not return a value
    Location returntype_location;  // meaningful even if returntype is NULL
};

char *signature_to_string(const Signature *sig, bool include_return_type);
Signature copy_signature(const Signature *sig);

<<<<<<< HEAD
struct Variable {
=======

struct GlobalVariable {
    char name[100];  // Same as in user's code, never empty
    const Type *type;
    bool defined_outside_jou;  // true for variables like stdout
};
struct LocalVariable {
>>>>>>> bd3a31b2
    int id;  // Unique, but you can also compare pointers to Variable.
    char name[100];  // Same name as in user's code, empty for temporary variables created by compiler
    const Type *type;
    bool is_argument;    // First n variables are always the arguments
};

struct ExpressionTypes {
    const AstExpression *expr;
    const Type *type;
    const Type *type_after_cast;  // NULL for no implicit cast
};

struct ExportSymbol {
    enum ExportSymbolKind { EXPSYM_FUNCTION, EXPSYM_TYPE, EXPSYM_GLOBAL_VAR } kind;
    char name[100];
    union {
        Signature funcsignature;
        const Type *type;  // EXPSYM_TYPE and EXPSYM_GLOBAL_VAR
    } data;
};

struct TypeContext {
    const Signature *current_function_signature;
    // expr_types tells what type each expression has.
    // It contains nothing for calls to "-> void" functions.
    List(ExpressionTypes *) expr_types;
    List(GlobalVariable *) globals;
    List(LocalVariable *) locals;
    List(Type *) structs;
    List(Signature) function_signatures;
    List(const ExportSymbol *) imports;
    List(ExportSymbol) exports;
};

// function body can be NULL to check a declaration
Signature typecheck_function(TypeContext *ctx, Location funcname_location, const AstSignature *astsig, const AstBody *body);
void typecheck_struct(TypeContext *ctx, const AstStructDef *structdef, Location location);
GlobalVariable *typecheck_global_var(TypeContext *ctx, const AstNameTypeValue *vardecl);

/*
Wipes all function-specific data, making the type context suitable
for use with the next function definition. For example, the list of
local variables is emptied so that the next function doesn't have
access to the same local variables. But e.g. the list of all known
function signatures is preserved, so that the next function can
call the previous function.
*/
void reset_type_context(TypeContext *ctx);


// Control Flow Graph.
// Struct names not prefixed with Cfg because it looks too much like "config" to me
struct CfInstruction {
    Location location;
    enum CfInstructionKind {
        CF_CONSTANT,
        CF_CALL,
        CF_ADDRESS_OF_LOCAL_VAR,
        CF_ADDRESS_OF_GLOBAL_VAR,
        CF_SIZEOF,
        CF_PTR_MEMSET_TO_ZERO,  // takes one operand, a pointer: memset(ptr, 0, sizeof(*ptr))
        CF_PTR_STORE,  // *op1 = op2 (does not use destvar, takes 2 operands)
        CF_PTR_LOAD,  // aka dereference
        CF_PTR_EQ,
        CF_PTR_STRUCT_FIELD,  // takes 1 operand (pointer), sets destvar to &op->fieldname
        CF_PTR_CAST,
        CF_PTR_ADD_INT,
        // Left and right side of number operations must be of the same type (except CF_NUM_CAST).
        CF_NUM_ADD,
        CF_NUM_SUB,
        CF_NUM_MUL,
        CF_NUM_DIV,
        CF_NUM_MOD,
        CF_NUM_EQ,
        CF_NUM_LT,
        CF_NUM_CAST,
        CF_BOOL_NEGATE,  // TODO: get rid of this?
        CF_VARCPY, // similar to assignment statements: var1 = var2
    } kind;
    union CfInstructionData {
        Constant constant;      // CF_CONSTANT
        char funcname[100];     // CF_CALL
        char fieldname[100];    // CF_PTR_STRUCT_FIELD
        char globalname[100];   // CF_ADDRESS_OF_GLOBAL_VAR
        const Type *type;       // CF_SIZEOF
    } data;
    const LocalVariable **operands;  // e.g. numbers to add, function arguments
    int noperands;
    const LocalVariable *destvar;  // NULL when it doesn't make sense, e.g. functions that return void
    bool hide_unreachable_warning; // usually false, can be set to true to avoid unreachable warning false positives
};

struct CfBlock {
    List(CfInstruction) instructions;
    const LocalVariable *branchvar;  // boolean value used to decide where to jump next
    CfBlock *iftrue;
    CfBlock *iffalse;
};

struct CfGraph {
    CfBlock start_block;  // First block
    CfBlock end_block;  // Always empty. Return statement jumps here.
    List(CfBlock *) all_blocks;
    List(LocalVariable *) locals;   // First n variables are the function arguments
};

struct CfGraphFile {
    const char *filename;
    int nfuncs;
    Signature *signatures;  // includes declared and defined functions
    CfGraph **graphs;  // NULL means function is only declared, not defined
};


/*
The compiling functions, i.e. how to go from source code to LLVM IR and
eventually running the LLVM IR. Each function's result is fed into the next.

Make sure that the filename passed to tokenize() stays alive throughout the
entire compilation. It is used in error messages.
*/
Token *tokenize(FILE *f, const char *filename);
AstToplevelNode *parse(const Token *tokens, const char *stdlib_path);
CfGraphFile build_control_flow_graphs(AstToplevelNode *ast, TypeContext *typectx);
void simplify_control_flow_graphs(const CfGraphFile *cfgfile);
LLVMModuleRef codegen(const CfGraphFile *cfgfile, const TypeContext *typectx);
void compile_to_exe(LLVMModuleRef module, const char *exepath, const CommandLineFlags *flags);
int run_program(LLVMModuleRef module, const CommandLineFlags *flags);

/*
Use these to clean up return values of compiling functions.

Even though arrays are typically allocated with malloc(), you shouldn't simply
free() them. For example, free(topnodelist) would free the list of AST nodes,
but not any of the data contained within individual nodes.
*/
void free_constant(const Constant *c);
void free_tokens(Token *tokenlist);
void free_ast(AstToplevelNode *topnodelist);
void free_type_context(const TypeContext *typectx);
void free_control_flow_graphs(const CfGraphFile *cfgfile);
void free_control_flow_graph_block(const CfGraph *cfg, CfBlock *b);

/*
Functions for printing intermediate data for debugging and exploring the compiler.
Most of these take the data for an entire program.
*/
void print_token(const Token *token);
void print_tokens(const Token *tokenlist);
void print_ast(const AstToplevelNode *topnodelist);
void print_control_flow_graph(const CfGraph *cfg);
void print_control_flow_graphs(const CfGraphFile *cfgfile);
void print_llvm_ir(LLVMModuleRef module, bool is_optimized);

#endif<|MERGE_RESOLUTION|>--- conflicted
+++ resolved
@@ -1,555 +1,551 @@
-#ifndef JOU_COMPILER_H
-#define JOU_COMPILER_H
-
-#include <stdbool.h>
-#include <stdnoreturn.h>
-#include <llvm-c/Core.h>
-#include "util.h"
-
-void update_jou_compiler(void);
-
-// don't like repeating "struct" outside this header file
-typedef struct CommandLineFlags CommandLineFlags;
-typedef struct Location Location;
-
-typedef struct Token Token;
-typedef struct Type Type;
-typedef struct Signature Signature;
-typedef struct Constant Constant;
-
-typedef struct AstType AstType;
-typedef struct AstSignature AstSignature;
-typedef struct AstBody AstBody;
-typedef struct AstCall AstCall;
-typedef struct AstConditionAndBody AstConditionAndBody;
-typedef struct AstExpression AstExpression;
-typedef struct AstAssignment AstAssignment;
-typedef struct AstForLoop AstForLoop;
-typedef struct AstNameTypeValue AstNameTypeValue;
-typedef struct AstIfStatement AstIfStatement;
-typedef struct AstStatement AstStatement;
-typedef struct AstToplevelNode AstToplevelNode;
-typedef struct AstFunctionDef AstFunctionDef;
-typedef struct AstStructDef AstStructDef;
-typedef struct AstImport AstImport;
-
-typedef struct GlobalVariable GlobalVariable;
-typedef struct LocalVariable LocalVariable;
-typedef struct ExpressionTypes ExpressionTypes;
-typedef struct ExportSymbol ExportSymbol;
-typedef struct TypeContext TypeContext;
-
-typedef struct CfBlock CfBlock;
-typedef struct CfGraph CfGraph;
-typedef struct CfGraphFile CfGraphFile;
-typedef struct CfInstruction CfInstruction;
-
-
-struct CommandLineFlags {
-    bool verbose;  // Whether to print a LOT of debug info
-    int optlevel;  // Optimization level (0 don't optimize, 3 optimize a lot)
-    const char *outfile;  // If not NULL, where to output executable
-};
-
-struct Location {
-    const char *filename;
-    int lineno;
-};
-
-#ifdef __GNUC__
-    void show_warning(Location location, const char *fmt, ...) __attribute__((format(printf,2,3)));
-    noreturn void fail_with_error(Location location, const char *fmt, ...) __attribute__((format(printf,2,3)));
-#else
-    void show_warning(Location location, const char *fmt, ...);
-    noreturn void fail_with_error(Location location, const char *fmt, ...);
-#endif
-
-struct Token {
-    enum TokenType {
-        TOKEN_INT,
-        TOKEN_LONG,
-        TOKEN_FLOAT,
-        TOKEN_DOUBLE,
-        TOKEN_CHAR,
-        TOKEN_STRING,
-        TOKEN_NAME,
-        TOKEN_KEYWORD,
-        TOKEN_NEWLINE,
-        TOKEN_INDENT,
-        TOKEN_DEDENT,
-        TOKEN_OPERATOR,
-        TOKEN_END_OF_FILE,  // Marks the end of an array of Token
-    } type;
-    Location location;
-    union {
-        int32_t int_value;  // TOKEN_INT
-        int64_t long_value;  // TOKEN_LONG
-        char char_value;  // TOKEN_CHAR
-        char *string_value;  // TOKEN_STRING
-        int indentation_level;  // TOKEN_NEWLINE, indicates how many spaces after newline
-        char name[100];  // TOKEN_NAME and TOKEN_KEYWORD. Also TOKEN_DOUBLE & TOKEN_FLOAT (LLVM wants a string anyway)
-        char operator[4];  // TOKEN_OPERATOR
-    } data;
-};
-
-// Constants can appear in AST and also compilation steps after AST.
-struct Constant {
-    enum ConstantKind {
-        CONSTANT_INTEGER,
-        CONSTANT_FLOAT,
-        CONSTANT_DOUBLE,
-        CONSTANT_STRING,
-        CONSTANT_NULL,
-        CONSTANT_BOOL,
-    } kind;
-    union {
-        struct { int width_in_bits; bool is_signed; long long value; } integer;
-        char *str;
-        char double_or_float_text[100];  // convenient because LLVM wants a string anyway
-        bool boolean;
-    } data;
-};
-#define copy_constant(c) ( (c)->kind==CONSTANT_STRING ? (Constant){ CONSTANT_STRING, {.str=strdup((c)->data.str)} } : *(c) )
-#define int_constant(Type, Val) (\
-    assert(is_integer_type((Type))), \
-    (Constant){ \
-        .kind = CONSTANT_INTEGER, \
-        .data.integer = { \
-            .width_in_bits = (Type)->data.width_in_bits, \
-            .is_signed = (Type)->kind==TYPE_SIGNED_INTEGER, \
-            .value = (Val), \
-        } \
-    } \
-)
-
-/*
-There is AstType and Type. The distinction is that Type contains more
-information, e.g. AstType could just contain the name "int" while the
-Type knows that it is a 32-bit signed integer. This is important for
-e.g. structs: we only know the name of a struct when parsing, but we
-will eventually need to know a lot more.
-
-AstType can also represent "void" even though that is not a valid type.
-It simply appears as a named type with name "void".
-*/
-struct AstType {
-    enum AstTypeKind { AST_TYPE_NAMED, AST_TYPE_POINTER, AST_TYPE_ARRAY } kind;
-    Location location;
-    union {
-        char name[100];  // AST_TYPE_NAMED;
-        AstType *valuetype;  // AST_TYPE_POINTER
-        struct { AstType *membertype; AstExpression *len; } array;  // AST_TYPE_ARRAY
-    } data;
-};
-
-struct AstSignature {
-    Location funcname_location;
-    char funcname[100];
-    List(AstNameTypeValue) args;
-    bool takes_varargs;  // true for functions like printf()
-    AstType returntype;  // can represent void
-};
-
-struct AstCall {
-    char calledname[100];  // e.g. function name of function call, struct name of instantiation
-    char (*argnames)[100];  // NULL when arguments are not named, e.g. function calls
-    AstExpression *args;
-    int nargs;
-};
-
-struct AstExpression {
-    Location location;
-
-    enum AstExpressionKind {
-        AST_EXPR_CONSTANT,
-        AST_EXPR_FUNCTION_CALL,
-        AST_EXPR_BRACE_INIT,
-        AST_EXPR_GET_FIELD,     // foo.bar
-        AST_EXPR_DEREF_AND_GET_FIELD,  // foo->bar (shorthand for (*foo).bar)
-        AST_EXPR_INDEXING,  // foo[bar]
-        AST_EXPR_AS,  // foo as SomeType
-        AST_EXPR_GET_VARIABLE,
-        AST_EXPR_ADDRESS_OF,
-        AST_EXPR_SIZEOF,
-        AST_EXPR_DEREFERENCE,
-        AST_EXPR_AND,
-        AST_EXPR_OR,
-        AST_EXPR_NOT,
-        AST_EXPR_ADD,
-        AST_EXPR_SUB,
-        AST_EXPR_NEG,
-        AST_EXPR_MUL,
-        AST_EXPR_DIV,
-        AST_EXPR_MOD,
-        AST_EXPR_EQ,
-        AST_EXPR_NE,
-        // We need all of gt,ge,lt,le (>,>=,<,<=) because a<b and b>a do different
-        // things: a<b evaluates a first, but b>a evaluates b first.
-        AST_EXPR_GT,
-        AST_EXPR_GE,
-        AST_EXPR_LT,
-        AST_EXPR_LE,
-        AST_EXPR_PRE_INCREMENT,  // ++foo
-        AST_EXPR_PRE_DECREMENT,  // --foo
-        AST_EXPR_POST_INCREMENT,  // foo++
-        AST_EXPR_POST_DECREMENT,  // foo--
-    } kind;
-    union {
-        Constant constant;  // AST_EXPR_CONSTANT
-        char varname[100];  // AST_EXPR_GET_VARIABLE
-        AstCall call;       // AST_EXPR_CALL, AST_EXPR_INSTANTIATE
-        struct { AstExpression *obj; char fieldname[100]; } field;  // AST_EXPR_GET_FIELD, AST_EXPR_DEREF_AND_GET_FIELD
-        struct { AstExpression *obj; AstType type; } as;
-        /*
-        The "operands" pointer is an array of 1 to 2 expressions.
-        A couple examples to hopefully give you an idea of how it works in general:
-
-            * For AST_EXPR_DEREFERENCE, it is the dereferenced value: the "foo" of "*foo".
-            * For AST_EXPR_ADD, it is an array of the two things being added.
-            * For AST_EXPR_ASSIGN, these are the left and right side of the assignment.
-        */
-        AstExpression *operands;
-    } data;
-};
-
-struct AstBody {
-    AstStatement *statements;
-    int nstatements;
-};
-struct AstConditionAndBody {
-    AstExpression condition;
-    AstBody body;
-};
-struct AstForLoop {
-    /*
-    for init; cond; incr:
-        ...body...
-
-    init and incr must be pointers because this struct goes inside AstStatement.
-    */
-    AstStatement *init;
-    AstExpression cond;
-    AstStatement *incr;
-    AstBody body;
-};
-struct AstIfStatement {
-    AstConditionAndBody *if_and_elifs;
-    int n_if_and_elifs;  // Always >= 1 for the initial "if"
-    AstBody elsebody;  // Empty (0 statements) means no else
-};
-struct AstNameTypeValue {
-    // name: type = value
-    char name[100];
-    AstType type;
-    AstExpression *value; // can be NULL if value is missing
-};
-struct AstAssignment {
-    // target = value
-    AstExpression target;
-    AstExpression value;
-};
-
-struct AstStatement {
-    Location location;
-    enum AstStatementKind {
-        AST_STMT_RETURN_VALUE,
-        AST_STMT_RETURN_WITHOUT_VALUE,
-        AST_STMT_IF,
-        AST_STMT_WHILE,
-        AST_STMT_FOR,
-        AST_STMT_BREAK,
-        AST_STMT_CONTINUE,
-        AST_STMT_DECLARE_LOCAL_VAR,
-        AST_STMT_ASSIGN,
-        AST_STMT_INPLACE_ADD, // x += y
-        AST_STMT_INPLACE_SUB,
-        AST_STMT_INPLACE_MUL,
-        AST_STMT_INPLACE_DIV,
-        AST_STMT_INPLACE_MOD,
-        AST_STMT_EXPRESSION_STATEMENT,  // Evaluate an expression and discard the result.
-    } kind;
-    union {
-        AstExpression expression;    // for AST_STMT_EXPRESSION_STATEMENT, AST_STMT_RETURN
-        AstConditionAndBody whileloop;
-        AstIfStatement ifstatement;
-        AstForLoop forloop;
-        AstNameTypeValue vardecl;
-        AstAssignment assignment;  // also used for inplace operations
-    } data;
-};
-
-struct AstFunctionDef {
-    AstSignature signature;
-    AstBody body;
-};
-
-struct AstStructDef {
-    char name[100];
-    List(AstNameTypeValue) fields;
-};
-
-struct AstImport {
-    char *path;  // Relative to current working directory, so e.g. "blah/stdlib/io.jou"
-    char symbolname[100];
-};
-
-// Toplevel = outermost in the nested structure i.e. what the file consists of
-struct AstToplevelNode {
-    Location location;
-    enum AstToplevelNodeKind {
-        AST_TOPLEVEL_END_OF_FILE,  // indicates end of array of AstToplevelNodeKind
-        AST_TOPLEVEL_DECLARE_FUNCTION,
-        AST_TOPLEVEL_DECLARE_GLOBAL_VARIABLE,
-        AST_TOPLEVEL_DEFINE_FUNCTION,
-        AST_TOPLEVEL_DEFINE_GLOBAL_VARIABLE,
-        AST_TOPLEVEL_DEFINE_STRUCT,
-        AST_TOPLEVEL_IMPORT,
-    } kind;
-    union {
-        AstSignature decl_signature;  // AST_TOPLEVEL_DECLARE_FUNCTION
-        AstNameTypeValue globalvar;  // AST_TOPLEVEL_DECLARE_GLOBAL_VARIABLE
-        AstFunctionDef funcdef;  // AST_TOPLEVEL_DEFINE_FUNCTION
-        AstStructDef structdef;  // AST_TOPLEVEL_DEFINE_STRUCT
-        AstImport import;       // AST_TOPLEVEL_IMPORT
-    } data;
-};
-
-
-struct Type {
-    char name[500];   // All types have a name for error messages and debugging.
-    enum TypeKind {
-        TYPE_SIGNED_INTEGER,
-        TYPE_UNSIGNED_INTEGER,
-        TYPE_BOOL,
-        TYPE_FLOAT,
-        TYPE_DOUBLE,
-        TYPE_POINTER,
-        TYPE_VOID_POINTER,
-        TYPE_ARRAY,
-        TYPE_STRUCT,
-    } kind;
-    union {
-        int width_in_bits;  // TYPE_SIGNED_INTEGER, TYPE_UNSIGNED_INTEGER, TYPE_DOUBLE TYPE_FLOAT
-        const Type *valuetype;  // TYPE_POINTER
-        struct { const Type *membertype; int len; } array;  // TYPE_ARRAY
-        struct { int count; char (*names)[100]; const Type **types; } structfields;  // TYPE_STRUCT
-    } data;
-};
-
-/*
-Types are cached into global state. This makes a lot of things easier
-because you don't need to copy and free the types everywhere. This is
-important: previously it was a lot of work to find forgotten copies and
-frees with valgrind.
-
-This also simplifies checking whether two types are the same type: you
-can simply use "==" between two "const Type *" pointers.
-
-Struct types are a bit different. When you make a struct, you get a
-pointer that you must pass to free_type() later. You can still "=="
-compare types, because two different structs with the same members are
-not the same type.
-*/
-extern const Type *boolType;      // bool
-extern const Type *intType;       // int (32-bit signed)
-extern const Type *longType;      // long (64-bit signed)
-extern const Type *byteType;      // byte (8-bit unsigned)
-extern const Type *floatType;     // float (32-bit)
-extern const Type *doubleType;    // double (64-bit)
-extern const Type *voidPtrType;   // void*
-void init_types();  // Called once when compiler starts
-const Type *get_integer_type(int size_in_bits, bool is_signed);
-const Type *get_pointer_type(const Type *t);  // result lives as long as t
-const Type *get_array_type(const Type *t, int len);  // result lives as long as t
-const Type *type_of_constant(const Constant *c);
-Type *create_struct(
-    const char *name,
-    int fieldcount,
-    char (*fieldnames)[100],  // will be free()d eventually
-    const Type **fieldtypes);  // will be free()d eventually
-void free_type(Type *type);
-
-bool is_integer_type(const Type *t);  // includes signed and unsigned
-bool is_number_type(const Type *t);  // integers, doubles
-bool is_float_type(const Type *t); // floats
-bool is_pointer_type(const Type *t);  // includes void pointers
-
-struct Signature {
-    char funcname[100];
-    int nargs;
-    const Type **argtypes;
-    char (*argnames)[100];
-    bool takes_varargs;  // true for functions like printf()
-    const Type *returntype;  // NULL, if does not return a value
-    Location returntype_location;  // meaningful even if returntype is NULL
-};
-
-char *signature_to_string(const Signature *sig, bool include_return_type);
-Signature copy_signature(const Signature *sig);
-
-<<<<<<< HEAD
-struct Variable {
-=======
-
-struct GlobalVariable {
-    char name[100];  // Same as in user's code, never empty
-    const Type *type;
-    bool defined_outside_jou;  // true for variables like stdout
-};
-struct LocalVariable {
->>>>>>> bd3a31b2
-    int id;  // Unique, but you can also compare pointers to Variable.
-    char name[100];  // Same name as in user's code, empty for temporary variables created by compiler
-    const Type *type;
-    bool is_argument;    // First n variables are always the arguments
-};
-
-struct ExpressionTypes {
-    const AstExpression *expr;
-    const Type *type;
-    const Type *type_after_cast;  // NULL for no implicit cast
-};
-
-struct ExportSymbol {
-    enum ExportSymbolKind { EXPSYM_FUNCTION, EXPSYM_TYPE, EXPSYM_GLOBAL_VAR } kind;
-    char name[100];
-    union {
-        Signature funcsignature;
-        const Type *type;  // EXPSYM_TYPE and EXPSYM_GLOBAL_VAR
-    } data;
-};
-
-struct TypeContext {
-    const Signature *current_function_signature;
-    // expr_types tells what type each expression has.
-    // It contains nothing for calls to "-> void" functions.
-    List(ExpressionTypes *) expr_types;
-    List(GlobalVariable *) globals;
-    List(LocalVariable *) locals;
-    List(Type *) structs;
-    List(Signature) function_signatures;
-    List(const ExportSymbol *) imports;
-    List(ExportSymbol) exports;
-};
-
-// function body can be NULL to check a declaration
-Signature typecheck_function(TypeContext *ctx, Location funcname_location, const AstSignature *astsig, const AstBody *body);
-void typecheck_struct(TypeContext *ctx, const AstStructDef *structdef, Location location);
-GlobalVariable *typecheck_global_var(TypeContext *ctx, const AstNameTypeValue *vardecl);
-
-/*
-Wipes all function-specific data, making the type context suitable
-for use with the next function definition. For example, the list of
-local variables is emptied so that the next function doesn't have
-access to the same local variables. But e.g. the list of all known
-function signatures is preserved, so that the next function can
-call the previous function.
-*/
-void reset_type_context(TypeContext *ctx);
-
-
-// Control Flow Graph.
-// Struct names not prefixed with Cfg because it looks too much like "config" to me
-struct CfInstruction {
-    Location location;
-    enum CfInstructionKind {
-        CF_CONSTANT,
-        CF_CALL,
-        CF_ADDRESS_OF_LOCAL_VAR,
-        CF_ADDRESS_OF_GLOBAL_VAR,
-        CF_SIZEOF,
-        CF_PTR_MEMSET_TO_ZERO,  // takes one operand, a pointer: memset(ptr, 0, sizeof(*ptr))
-        CF_PTR_STORE,  // *op1 = op2 (does not use destvar, takes 2 operands)
-        CF_PTR_LOAD,  // aka dereference
-        CF_PTR_EQ,
-        CF_PTR_STRUCT_FIELD,  // takes 1 operand (pointer), sets destvar to &op->fieldname
-        CF_PTR_CAST,
-        CF_PTR_ADD_INT,
-        // Left and right side of number operations must be of the same type (except CF_NUM_CAST).
-        CF_NUM_ADD,
-        CF_NUM_SUB,
-        CF_NUM_MUL,
-        CF_NUM_DIV,
-        CF_NUM_MOD,
-        CF_NUM_EQ,
-        CF_NUM_LT,
-        CF_NUM_CAST,
-        CF_BOOL_NEGATE,  // TODO: get rid of this?
-        CF_VARCPY, // similar to assignment statements: var1 = var2
-    } kind;
-    union CfInstructionData {
-        Constant constant;      // CF_CONSTANT
-        char funcname[100];     // CF_CALL
-        char fieldname[100];    // CF_PTR_STRUCT_FIELD
-        char globalname[100];   // CF_ADDRESS_OF_GLOBAL_VAR
-        const Type *type;       // CF_SIZEOF
-    } data;
-    const LocalVariable **operands;  // e.g. numbers to add, function arguments
-    int noperands;
-    const LocalVariable *destvar;  // NULL when it doesn't make sense, e.g. functions that return void
-    bool hide_unreachable_warning; // usually false, can be set to true to avoid unreachable warning false positives
-};
-
-struct CfBlock {
-    List(CfInstruction) instructions;
-    const LocalVariable *branchvar;  // boolean value used to decide where to jump next
-    CfBlock *iftrue;
-    CfBlock *iffalse;
-};
-
-struct CfGraph {
-    CfBlock start_block;  // First block
-    CfBlock end_block;  // Always empty. Return statement jumps here.
-    List(CfBlock *) all_blocks;
-    List(LocalVariable *) locals;   // First n variables are the function arguments
-};
-
-struct CfGraphFile {
-    const char *filename;
-    int nfuncs;
-    Signature *signatures;  // includes declared and defined functions
-    CfGraph **graphs;  // NULL means function is only declared, not defined
-};
-
-
-/*
-The compiling functions, i.e. how to go from source code to LLVM IR and
-eventually running the LLVM IR. Each function's result is fed into the next.
-
-Make sure that the filename passed to tokenize() stays alive throughout the
-entire compilation. It is used in error messages.
-*/
-Token *tokenize(FILE *f, const char *filename);
-AstToplevelNode *parse(const Token *tokens, const char *stdlib_path);
-CfGraphFile build_control_flow_graphs(AstToplevelNode *ast, TypeContext *typectx);
-void simplify_control_flow_graphs(const CfGraphFile *cfgfile);
-LLVMModuleRef codegen(const CfGraphFile *cfgfile, const TypeContext *typectx);
-void compile_to_exe(LLVMModuleRef module, const char *exepath, const CommandLineFlags *flags);
-int run_program(LLVMModuleRef module, const CommandLineFlags *flags);
-
-/*
-Use these to clean up return values of compiling functions.
-
-Even though arrays are typically allocated with malloc(), you shouldn't simply
-free() them. For example, free(topnodelist) would free the list of AST nodes,
-but not any of the data contained within individual nodes.
-*/
-void free_constant(const Constant *c);
-void free_tokens(Token *tokenlist);
-void free_ast(AstToplevelNode *topnodelist);
-void free_type_context(const TypeContext *typectx);
-void free_control_flow_graphs(const CfGraphFile *cfgfile);
-void free_control_flow_graph_block(const CfGraph *cfg, CfBlock *b);
-
-/*
-Functions for printing intermediate data for debugging and exploring the compiler.
-Most of these take the data for an entire program.
-*/
-void print_token(const Token *token);
-void print_tokens(const Token *tokenlist);
-void print_ast(const AstToplevelNode *topnodelist);
-void print_control_flow_graph(const CfGraph *cfg);
-void print_control_flow_graphs(const CfGraphFile *cfgfile);
-void print_llvm_ir(LLVMModuleRef module, bool is_optimized);
-
-#endif+#ifndef JOU_COMPILER_H
+#define JOU_COMPILER_H
+
+#include <stdbool.h>
+#include <stdnoreturn.h>
+#include <llvm-c/Core.h>
+#include "util.h"
+
+void update_jou_compiler(void);
+
+// don't like repeating "struct" outside this header file
+typedef struct CommandLineFlags CommandLineFlags;
+typedef struct Location Location;
+
+typedef struct Token Token;
+typedef struct Type Type;
+typedef struct Signature Signature;
+typedef struct Constant Constant;
+
+typedef struct AstType AstType;
+typedef struct AstSignature AstSignature;
+typedef struct AstBody AstBody;
+typedef struct AstCall AstCall;
+typedef struct AstConditionAndBody AstConditionAndBody;
+typedef struct AstExpression AstExpression;
+typedef struct AstAssignment AstAssignment;
+typedef struct AstForLoop AstForLoop;
+typedef struct AstNameTypeValue AstNameTypeValue;
+typedef struct AstIfStatement AstIfStatement;
+typedef struct AstStatement AstStatement;
+typedef struct AstToplevelNode AstToplevelNode;
+typedef struct AstFunctionDef AstFunctionDef;
+typedef struct AstStructDef AstStructDef;
+typedef struct AstImport AstImport;
+
+typedef struct GlobalVariable GlobalVariable;
+typedef struct LocalVariable LocalVariable;
+typedef struct ExpressionTypes ExpressionTypes;
+typedef struct ExportSymbol ExportSymbol;
+typedef struct TypeContext TypeContext;
+
+typedef struct CfBlock CfBlock;
+typedef struct CfGraph CfGraph;
+typedef struct CfGraphFile CfGraphFile;
+typedef struct CfInstruction CfInstruction;
+
+
+struct CommandLineFlags {
+    bool verbose;  // Whether to print a LOT of debug info
+    int optlevel;  // Optimization level (0 don't optimize, 3 optimize a lot)
+    const char *outfile;  // If not NULL, where to output executable
+};
+
+struct Location {
+    const char *filename;
+    int lineno;
+};
+
+#ifdef __GNUC__
+    void show_warning(Location location, const char *fmt, ...) __attribute__((format(printf,2,3)));
+    noreturn void fail_with_error(Location location, const char *fmt, ...) __attribute__((format(printf,2,3)));
+#else
+    void show_warning(Location location, const char *fmt, ...);
+    noreturn void fail_with_error(Location location, const char *fmt, ...);
+#endif
+
+struct Token {
+    enum TokenType {
+        TOKEN_INT,
+        TOKEN_LONG,
+        TOKEN_FLOAT,
+        TOKEN_DOUBLE,
+        TOKEN_CHAR,
+        TOKEN_STRING,
+        TOKEN_NAME,
+        TOKEN_KEYWORD,
+        TOKEN_NEWLINE,
+        TOKEN_INDENT,
+        TOKEN_DEDENT,
+        TOKEN_OPERATOR,
+        TOKEN_END_OF_FILE,  // Marks the end of an array of Token
+    } type;
+    Location location;
+    union {
+        int32_t int_value;  // TOKEN_INT
+        int64_t long_value;  // TOKEN_LONG
+        char char_value;  // TOKEN_CHAR
+        char *string_value;  // TOKEN_STRING
+        int indentation_level;  // TOKEN_NEWLINE, indicates how many spaces after newline
+        char name[100];  // TOKEN_NAME and TOKEN_KEYWORD. Also TOKEN_DOUBLE & TOKEN_FLOAT (LLVM wants a string anyway)
+        char operator[4];  // TOKEN_OPERATOR
+    } data;
+};
+
+// Constants can appear in AST and also compilation steps after AST.
+struct Constant {
+    enum ConstantKind {
+        CONSTANT_INTEGER,
+        CONSTANT_FLOAT,
+        CONSTANT_DOUBLE,
+        CONSTANT_STRING,
+        CONSTANT_NULL,
+        CONSTANT_BOOL,
+    } kind;
+    union {
+        struct { int width_in_bits; bool is_signed; long long value; } integer;
+        char *str;
+        char double_or_float_text[100];  // convenient because LLVM wants a string anyway
+        bool boolean;
+    } data;
+};
+#define copy_constant(c) ( (c)->kind==CONSTANT_STRING ? (Constant){ CONSTANT_STRING, {.str=strdup((c)->data.str)} } : *(c) )
+#define int_constant(Type, Val) (\
+    assert(is_integer_type((Type))), \
+    (Constant){ \
+        .kind = CONSTANT_INTEGER, \
+        .data.integer = { \
+            .width_in_bits = (Type)->data.width_in_bits, \
+            .is_signed = (Type)->kind==TYPE_SIGNED_INTEGER, \
+            .value = (Val), \
+        } \
+    } \
+)
+
+/*
+There is AstType and Type. The distinction is that Type contains more
+information, e.g. AstType could just contain the name "int" while the
+Type knows that it is a 32-bit signed integer. This is important for
+e.g. structs: we only know the name of a struct when parsing, but we
+will eventually need to know a lot more.
+
+AstType can also represent "void" even though that is not a valid type.
+It simply appears as a named type with name "void".
+*/
+struct AstType {
+    enum AstTypeKind { AST_TYPE_NAMED, AST_TYPE_POINTER, AST_TYPE_ARRAY } kind;
+    Location location;
+    union {
+        char name[100];  // AST_TYPE_NAMED;
+        AstType *valuetype;  // AST_TYPE_POINTER
+        struct { AstType *membertype; AstExpression *len; } array;  // AST_TYPE_ARRAY
+    } data;
+};
+
+struct AstSignature {
+    Location funcname_location;
+    char funcname[100];
+    List(AstNameTypeValue) args;
+    bool takes_varargs;  // true for functions like printf()
+    AstType returntype;  // can represent void
+};
+
+struct AstCall {
+    char calledname[100];  // e.g. function name of function call, struct name of instantiation
+    char (*argnames)[100];  // NULL when arguments are not named, e.g. function calls
+    AstExpression *args;
+    int nargs;
+};
+
+struct AstExpression {
+    Location location;
+
+    enum AstExpressionKind {
+        AST_EXPR_CONSTANT,
+        AST_EXPR_FUNCTION_CALL,
+        AST_EXPR_BRACE_INIT,
+        AST_EXPR_GET_FIELD,     // foo.bar
+        AST_EXPR_DEREF_AND_GET_FIELD,  // foo->bar (shorthand for (*foo).bar)
+        AST_EXPR_INDEXING,  // foo[bar]
+        AST_EXPR_AS,  // foo as SomeType
+        AST_EXPR_GET_VARIABLE,
+        AST_EXPR_ADDRESS_OF,
+        AST_EXPR_SIZEOF,
+        AST_EXPR_DEREFERENCE,
+        AST_EXPR_AND,
+        AST_EXPR_OR,
+        AST_EXPR_NOT,
+        AST_EXPR_ADD,
+        AST_EXPR_SUB,
+        AST_EXPR_NEG,
+        AST_EXPR_MUL,
+        AST_EXPR_DIV,
+        AST_EXPR_MOD,
+        AST_EXPR_EQ,
+        AST_EXPR_NE,
+        // We need all of gt,ge,lt,le (>,>=,<,<=) because a<b and b>a do different
+        // things: a<b evaluates a first, but b>a evaluates b first.
+        AST_EXPR_GT,
+        AST_EXPR_GE,
+        AST_EXPR_LT,
+        AST_EXPR_LE,
+        AST_EXPR_PRE_INCREMENT,  // ++foo
+        AST_EXPR_PRE_DECREMENT,  // --foo
+        AST_EXPR_POST_INCREMENT,  // foo++
+        AST_EXPR_POST_DECREMENT,  // foo--
+    } kind;
+    union {
+        Constant constant;  // AST_EXPR_CONSTANT
+        char varname[100];  // AST_EXPR_GET_VARIABLE
+        AstCall call;       // AST_EXPR_CALL, AST_EXPR_INSTANTIATE
+        struct { AstExpression *obj; char fieldname[100]; } field;  // AST_EXPR_GET_FIELD, AST_EXPR_DEREF_AND_GET_FIELD
+        struct { AstExpression *obj; AstType type; } as;
+        /*
+        The "operands" pointer is an array of 1 to 2 expressions.
+        A couple examples to hopefully give you an idea of how it works in general:
+
+            * For AST_EXPR_DEREFERENCE, it is the dereferenced value: the "foo" of "*foo".
+            * For AST_EXPR_ADD, it is an array of the two things being added.
+            * For AST_EXPR_ASSIGN, these are the left and right side of the assignment.
+        */
+        AstExpression *operands;
+    } data;
+};
+
+struct AstBody {
+    AstStatement *statements;
+    int nstatements;
+};
+struct AstConditionAndBody {
+    AstExpression condition;
+    AstBody body;
+};
+struct AstForLoop {
+    /*
+    for init; cond; incr:
+        ...body...
+
+    init and incr must be pointers because this struct goes inside AstStatement.
+    */
+    AstStatement *init;
+    AstExpression cond;
+    AstStatement *incr;
+    AstBody body;
+};
+struct AstIfStatement {
+    AstConditionAndBody *if_and_elifs;
+    int n_if_and_elifs;  // Always >= 1 for the initial "if"
+    AstBody elsebody;  // Empty (0 statements) means no else
+};
+struct AstNameTypeValue {
+    // name: type = value
+    char name[100];
+    AstType type;
+    AstExpression *value; // can be NULL if value is missing
+};
+struct AstAssignment {
+    // target = value
+    AstExpression target;
+    AstExpression value;
+};
+
+struct AstStatement {
+    Location location;
+    enum AstStatementKind {
+        AST_STMT_RETURN_VALUE,
+        AST_STMT_RETURN_WITHOUT_VALUE,
+        AST_STMT_IF,
+        AST_STMT_WHILE,
+        AST_STMT_FOR,
+        AST_STMT_BREAK,
+        AST_STMT_CONTINUE,
+        AST_STMT_DECLARE_LOCAL_VAR,
+        AST_STMT_ASSIGN,
+        AST_STMT_INPLACE_ADD, // x += y
+        AST_STMT_INPLACE_SUB,
+        AST_STMT_INPLACE_MUL,
+        AST_STMT_INPLACE_DIV,
+        AST_STMT_INPLACE_MOD,
+        AST_STMT_EXPRESSION_STATEMENT,  // Evaluate an expression and discard the result.
+    } kind;
+    union {
+        AstExpression expression;    // for AST_STMT_EXPRESSION_STATEMENT, AST_STMT_RETURN
+        AstConditionAndBody whileloop;
+        AstIfStatement ifstatement;
+        AstForLoop forloop;
+        AstNameTypeValue vardecl;
+        AstAssignment assignment;  // also used for inplace operations
+    } data;
+};
+
+struct AstFunctionDef {
+    AstSignature signature;
+    AstBody body;
+};
+
+struct AstStructDef {
+    char name[100];
+    List(AstNameTypeValue) fields;
+};
+
+struct AstImport {
+    char *path;  // Relative to current working directory, so e.g. "blah/stdlib/io.jou"
+    char symbolname[100];
+};
+
+// Toplevel = outermost in the nested structure i.e. what the file consists of
+struct AstToplevelNode {
+    Location location;
+    enum AstToplevelNodeKind {
+        AST_TOPLEVEL_END_OF_FILE,  // indicates end of array of AstToplevelNodeKind
+        AST_TOPLEVEL_DECLARE_FUNCTION,
+        AST_TOPLEVEL_DECLARE_GLOBAL_VARIABLE,
+        AST_TOPLEVEL_DEFINE_FUNCTION,
+        AST_TOPLEVEL_DEFINE_GLOBAL_VARIABLE,
+        AST_TOPLEVEL_DEFINE_STRUCT,
+        AST_TOPLEVEL_IMPORT,
+    } kind;
+    union {
+        AstSignature decl_signature;  // AST_TOPLEVEL_DECLARE_FUNCTION
+        AstNameTypeValue globalvar;  // AST_TOPLEVEL_DECLARE_GLOBAL_VARIABLE
+        AstFunctionDef funcdef;  // AST_TOPLEVEL_DEFINE_FUNCTION
+        AstStructDef structdef;  // AST_TOPLEVEL_DEFINE_STRUCT
+        AstImport import;       // AST_TOPLEVEL_IMPORT
+    } data;
+};
+
+
+struct Type {
+    char name[500];   // All types have a name for error messages and debugging.
+    enum TypeKind {
+        TYPE_SIGNED_INTEGER,
+        TYPE_UNSIGNED_INTEGER,
+        TYPE_BOOL,
+        TYPE_FLOAT,
+        TYPE_DOUBLE,
+        TYPE_POINTER,
+        TYPE_VOID_POINTER,
+        TYPE_ARRAY,
+        TYPE_STRUCT,
+    } kind;
+    union {
+        int width_in_bits;  // TYPE_SIGNED_INTEGER, TYPE_UNSIGNED_INTEGER, TYPE_DOUBLE TYPE_FLOAT
+        const Type *valuetype;  // TYPE_POINTER
+        struct { const Type *membertype; int len; } array;  // TYPE_ARRAY
+        struct { int count; char (*names)[100]; const Type **types; } structfields;  // TYPE_STRUCT
+    } data;
+};
+
+/*
+Types are cached into global state. This makes a lot of things easier
+because you don't need to copy and free the types everywhere. This is
+important: previously it was a lot of work to find forgotten copies and
+frees with valgrind.
+
+This also simplifies checking whether two types are the same type: you
+can simply use "==" between two "const Type *" pointers.
+
+Struct types are a bit different. When you make a struct, you get a
+pointer that you must pass to free_type() later. You can still "=="
+compare types, because two different structs with the same members are
+not the same type.
+*/
+extern const Type *boolType;      // bool
+extern const Type *intType;       // int (32-bit signed)
+extern const Type *longType;      // long (64-bit signed)
+extern const Type *byteType;      // byte (8-bit unsigned)
+extern const Type *floatType;     // float (32-bit)
+extern const Type *doubleType;    // double (64-bit)
+extern const Type *voidPtrType;   // void*
+void init_types();  // Called once when compiler starts
+const Type *get_integer_type(int size_in_bits, bool is_signed);
+const Type *get_pointer_type(const Type *t);  // result lives as long as t
+const Type *get_array_type(const Type *t, int len);  // result lives as long as t
+const Type *type_of_constant(const Constant *c);
+Type *create_struct(
+    const char *name,
+    int fieldcount,
+    char (*fieldnames)[100],  // will be free()d eventually
+    const Type **fieldtypes);  // will be free()d eventually
+void free_type(Type *type);
+
+bool is_integer_type(const Type *t);  // includes signed and unsigned
+bool is_number_type(const Type *t);  // integers, doubles
+bool is_float_type(const Type *t); // floats
+bool is_pointer_type(const Type *t);  // includes void pointers
+
+struct Signature {
+    char funcname[100];
+    int nargs;
+    const Type **argtypes;
+    char (*argnames)[100];
+    bool takes_varargs;  // true for functions like printf()
+    const Type *returntype;  // NULL, if does not return a value
+    Location returntype_location;  // meaningful even if returntype is NULL
+};
+
+char *signature_to_string(const Signature *sig, bool include_return_type);
+Signature copy_signature(const Signature *sig);
+
+
+struct GlobalVariable {
+    char name[100];  // Same as in user's code, never empty
+    const Type *type;
+    bool defined_outside_jou;  // true for variables like stdout
+};
+struct LocalVariable {
+    int id;  // Unique, but you can also compare pointers to Variable.
+    char name[100];  // Same name as in user's code, empty for temporary variables created by compiler
+    const Type *type;
+    bool is_argument;    // First n variables are always the arguments
+};
+
+struct ExpressionTypes {
+    const AstExpression *expr;
+    const Type *type;
+    const Type *type_after_cast;  // NULL for no implicit cast
+};
+
+struct ExportSymbol {
+    enum ExportSymbolKind { EXPSYM_FUNCTION, EXPSYM_TYPE, EXPSYM_GLOBAL_VAR } kind;
+    char name[100];
+    union {
+        Signature funcsignature;
+        const Type *type;  // EXPSYM_TYPE and EXPSYM_GLOBAL_VAR
+    } data;
+};
+
+struct TypeContext {
+    const Signature *current_function_signature;
+    // expr_types tells what type each expression has.
+    // It contains nothing for calls to "-> void" functions.
+    List(ExpressionTypes *) expr_types;
+    List(GlobalVariable *) globals;
+    List(LocalVariable *) locals;
+    List(Type *) structs;
+    List(Signature) function_signatures;
+    List(const ExportSymbol *) imports;
+    List(ExportSymbol) exports;
+};
+
+// function body can be NULL to check a declaration
+Signature typecheck_function(TypeContext *ctx, Location funcname_location, const AstSignature *astsig, const AstBody *body);
+void typecheck_struct(TypeContext *ctx, const AstStructDef *structdef, Location location);
+GlobalVariable *typecheck_global_var(TypeContext *ctx, const AstNameTypeValue *vardecl);
+
+/*
+Wipes all function-specific data, making the type context suitable
+for use with the next function definition. For example, the list of
+local variables is emptied so that the next function doesn't have
+access to the same local variables. But e.g. the list of all known
+function signatures is preserved, so that the next function can
+call the previous function.
+*/
+void reset_type_context(TypeContext *ctx);
+
+
+// Control Flow Graph.
+// Struct names not prefixed with Cfg because it looks too much like "config" to me
+struct CfInstruction {
+    Location location;
+    enum CfInstructionKind {
+        CF_CONSTANT,
+        CF_CALL,
+        CF_ADDRESS_OF_LOCAL_VAR,
+        CF_ADDRESS_OF_GLOBAL_VAR,
+        CF_SIZEOF,
+        CF_PTR_MEMSET_TO_ZERO,  // takes one operand, a pointer: memset(ptr, 0, sizeof(*ptr))
+        CF_PTR_STORE,  // *op1 = op2 (does not use destvar, takes 2 operands)
+        CF_PTR_LOAD,  // aka dereference
+        CF_PTR_EQ,
+        CF_PTR_STRUCT_FIELD,  // takes 1 operand (pointer), sets destvar to &op->fieldname
+        CF_PTR_CAST,
+        CF_PTR_ADD_INT,
+        // Left and right side of number operations must be of the same type (except CF_NUM_CAST).
+        CF_NUM_ADD,
+        CF_NUM_SUB,
+        CF_NUM_MUL,
+        CF_NUM_DIV,
+        CF_NUM_MOD,
+        CF_NUM_EQ,
+        CF_NUM_LT,
+        CF_NUM_CAST,
+        CF_BOOL_NEGATE,  // TODO: get rid of this?
+        CF_VARCPY, // similar to assignment statements: var1 = var2
+    } kind;
+    union CfInstructionData {
+        Constant constant;      // CF_CONSTANT
+        char funcname[100];     // CF_CALL
+        char fieldname[100];    // CF_PTR_STRUCT_FIELD
+        char globalname[100];   // CF_ADDRESS_OF_GLOBAL_VAR
+        const Type *type;       // CF_SIZEOF
+    } data;
+    const LocalVariable **operands;  // e.g. numbers to add, function arguments
+    int noperands;
+    const LocalVariable *destvar;  // NULL when it doesn't make sense, e.g. functions that return void
+    bool hide_unreachable_warning; // usually false, can be set to true to avoid unreachable warning false positives
+};
+
+struct CfBlock {
+    List(CfInstruction) instructions;
+    const LocalVariable *branchvar;  // boolean value used to decide where to jump next
+    CfBlock *iftrue;
+    CfBlock *iffalse;
+};
+
+struct CfGraph {
+    CfBlock start_block;  // First block
+    CfBlock end_block;  // Always empty. Return statement jumps here.
+    List(CfBlock *) all_blocks;
+    List(LocalVariable *) locals;   // First n variables are the function arguments
+};
+
+struct CfGraphFile {
+    const char *filename;
+    int nfuncs;
+    Signature *signatures;  // includes declared and defined functions
+    CfGraph **graphs;  // NULL means function is only declared, not defined
+};
+
+
+/*
+The compiling functions, i.e. how to go from source code to LLVM IR and
+eventually running the LLVM IR. Each function's result is fed into the next.
+
+Make sure that the filename passed to tokenize() stays alive throughout the
+entire compilation. It is used in error messages.
+*/
+Token *tokenize(FILE *f, const char *filename);
+AstToplevelNode *parse(const Token *tokens, const char *stdlib_path);
+CfGraphFile build_control_flow_graphs(AstToplevelNode *ast, TypeContext *typectx);
+void simplify_control_flow_graphs(const CfGraphFile *cfgfile);
+LLVMModuleRef codegen(const CfGraphFile *cfgfile, const TypeContext *typectx);
+void compile_to_exe(LLVMModuleRef module, const char *exepath, const CommandLineFlags *flags);
+int run_program(LLVMModuleRef module, const CommandLineFlags *flags);
+
+/*
+Use these to clean up return values of compiling functions.
+
+Even though arrays are typically allocated with malloc(), you shouldn't simply
+free() them. For example, free(topnodelist) would free the list of AST nodes,
+but not any of the data contained within individual nodes.
+*/
+void free_constant(const Constant *c);
+void free_tokens(Token *tokenlist);
+void free_ast(AstToplevelNode *topnodelist);
+void free_type_context(const TypeContext *typectx);
+void free_control_flow_graphs(const CfGraphFile *cfgfile);
+void free_control_flow_graph_block(const CfGraph *cfg, CfBlock *b);
+
+/*
+Functions for printing intermediate data for debugging and exploring the compiler.
+Most of these take the data for an entire program.
+*/
+void print_token(const Token *token);
+void print_tokens(const Token *tokenlist);
+void print_ast(const AstToplevelNode *topnodelist);
+void print_control_flow_graph(const CfGraph *cfg);
+void print_control_flow_graphs(const CfGraphFile *cfgfile);
+void print_llvm_ir(LLVMModuleRef module, bool is_optimized);
+
+#endif