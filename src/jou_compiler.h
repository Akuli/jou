--- conflicted
+++ resolved
@@ -42,10 +42,6 @@
 
 struct CommandLineFlags {
     bool verbose;  // Whether to print a LOT of debug info
-<<<<<<< HEAD
-    bool jit; // Whether to run with LLVM JIT or clang
-=======
->>>>>>> 9b9b7c8a
     int optlevel;  // Optimization level (0 don't optimize, 3 optimize a lot)
 };
 
@@ -455,11 +451,7 @@
 CfGraphFile build_control_flow_graphs(AstToplevelNode *ast);
 void simplify_control_flow_graphs(const CfGraphFile *cfgfile);
 LLVMModuleRef codegen(const CfGraphFile *cfgfile);
-<<<<<<< HEAD
 int run_program(LLVMModuleRef module, const CommandLineFlags *flags);  // destroys the module
-=======
-int run_program(LLVMModuleRef module, const CommandLineFlags *flags);
->>>>>>> 9b9b7c8a
 
 /*
 Use these to clean up return values of compiling functions.
