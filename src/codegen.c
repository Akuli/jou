--- conflicted
+++ resolved
@@ -35,10 +35,6 @@
         {
             int n = type->data.classfields.count;
             LLVMTypeRef *elems = malloc(sizeof(elems[0]) * n);  // NOLINT
-<<<<<<< HEAD
-            for (int i = 0; i < n; i++)
-                elems[i] = codegen_type(type->data.classfields.types[i]);
-=======
             for (int i = 0; i < n; i++) {
                 // Treat all pointers inside structs as if they were void*.
                 // This allows structs to contain pointers to themselves.
@@ -47,7 +43,6 @@
                 else
                     elems[i] = codegen_type(type->data.classfields.types[i]);
             }
->>>>>>> 84e5c0cf
             LLVMTypeRef result = LLVMStructType(elems, type->data.classfields.count, false);
             free(elems);
             return result;
@@ -267,10 +262,6 @@
                 int i = 0;
                 while (strcmp(classtype->data.classfields.names[i], ins->data.fieldname))
                     i++;
-<<<<<<< HEAD
-                LLVMValueRef structptr = LLVMBuildBitCast(st->builder, getop(0), LLVMPointerType(codegen_type(classtype), 0), "structgep_cast");
-                setdest(LLVMBuildStructGEP2(st->builder, codegen_type(classtype), structptr, i, ins->data.fieldname));
-=======
 
                 LLVMValueRef val = LLVMBuildStructGEP2(st->builder, codegen_type(classtype), getop(0), i, ins->data.fieldname);
                 const Type *fieldtype = classtype->data.classfields.types[i];
@@ -279,7 +270,6 @@
                     val = LLVMBuildBitCast(st->builder, val, LLVMPointerType(codegen_type(fieldtype),0), "struct_member_i8_hack");
                 }
                 setdest(val);
->>>>>>> 84e5c0cf
             }
             break;
         case CF_PTR_MEMSET_TO_ZERO:
