#include <assert.h>
#include <stdbool.h>
#include <stdio.h>
#include <stdlib.h>
#include <string.h>
#include <llvm-c/Core.h>
#include <llvm-c/Types.h>
#include "jou_compiler.h"
#include "util.h"

static LLVMTypeRef codegen_type(const Type *type)
{
    switch(type->kind) {
    case TYPE_ARRAY:
        return LLVMArrayType(codegen_type(type->data.array.membertype), type->data.array.len);
    case TYPE_FLOATING_POINT:
        switch(type->data.width_in_bits) {
            case 32: return LLVMFloatType();
            case 64: return LLVMDoubleType();
            default: assert(0);
        }
    case TYPE_POINTER:
    case TYPE_VOID_POINTER:
        // just use i8* as here https://stackoverflow.com/q/36724399
        // We do this for all pointers so that self-referencing isn't a problem (#264)
        return LLVMPointerType(LLVMInt8Type(), 0);
    case TYPE_SIGNED_INTEGER:
    case TYPE_UNSIGNED_INTEGER:
        return LLVMIntType(type->data.width_in_bits);
    case TYPE_BOOL:
        return LLVMInt1Type();
    case TYPE_OPAQUE_CLASS:
        assert(0);
    case TYPE_CLASS:
        {
            int n = type->data.classfields.count;
            LLVMTypeRef *elems = malloc(sizeof(elems[0]) * n);  // NOLINT
            for (int i = 0; i < n; i++)
                elems[i] = codegen_type(type->data.classfields.types[i]);
            LLVMTypeRef result = LLVMStructType(elems, type->data.classfields.count, false);
            free(elems);
            return result;
        }
    case TYPE_ENUM:
        return LLVMInt32Type();
    }
    assert(0);
}

struct State {
    LLVMModuleRef module;
    LLVMBuilderRef builder;
    LocalVariable **cfvars, **cfvars_end;
    // All local variables are represented as pointers to stack space, even
    // if they are never reassigned. LLVM will optimize the mess.
    LLVMValueRef *llvm_locals;
};

static LLVMValueRef get_pointer_to_local_var(const struct State *st, const LocalVariable *cfvar)
{
    assert(cfvar);
    /*
    The loop below looks stupid, but I don't see a better alternative.

    I want CFG variables to be used as pointers, so that it's easy to refer to a
    variable's name and type, check if you have the same variable, etc. But I
    can't make a List of variables when building CFG, because existing variable
    pointers would become invalid as the list grows. The solution is to allocate
    each variable separately when building the CFG.

    Another idea I had was to count the number of variables needed beforehand,
    so I wouldn't need to ever resize the list of variables, but the CFG building
    is already complicated enough as is.
    */
    for (LocalVariable **v = st->cfvars; v < st->cfvars_end; v++)
        if (*v == cfvar)
            return st->llvm_locals[v - st->cfvars];
    assert(0);
}

static LLVMValueRef get_local_var(const struct State *st, const LocalVariable *cfvar)
{
    LLVMValueRef varptr = get_pointer_to_local_var(st, cfvar);
    return LLVMBuildLoad(st->builder, varptr, cfvar->name);
}

static void set_local_var(const struct State *st, const LocalVariable *cfvar, LLVMValueRef value)
{
    assert(cfvar);
    for (LocalVariable **v = st->cfvars; v < st->cfvars_end; v++) {
        if (*v == cfvar) {
            LLVMValueRef ptr = LLVMBuildBitCast(st->builder, st->llvm_locals[v - st->cfvars], LLVMPointerType(LLVMTypeOf(value), 0), "set_local_var");
            LLVMBuildStore(st->builder, value, ptr);
            return;
        }
    }
    assert(0);
}

static LLVMValueRef codegen_function_decl(const struct State *st, const Signature *sig)
{
    LLVMTypeRef *argtypes = malloc(sig->nargs * sizeof(argtypes[0]));  // NOLINT
    for (int i = 0; i < sig->nargs; i++)
        argtypes[i] = codegen_type(sig->argtypes[i]);

    LLVMTypeRef returntype;
    if (sig->returntype == NULL)
        returntype = LLVMVoidType();
    else
        returntype = codegen_type(sig->returntype);

    LLVMTypeRef functype = LLVMFunctionType(returntype, argtypes, sig->nargs, sig->takes_varargs);
    free(argtypes);

    return LLVMAddFunction(st->module, sig->funcname, functype);
}

static LLVMValueRef codegen_call(const struct State *st, const char *funcname, LLVMValueRef *args, int nargs)
{
    LLVMValueRef function = LLVMGetNamedFunction(st->module, funcname);
    assert(function);
    assert(LLVMGetTypeKind(LLVMTypeOf(function)) == LLVMPointerTypeKind);
    LLVMTypeRef function_type = LLVMGetElementType(LLVMTypeOf(function));
    assert(LLVMGetTypeKind(function_type) == LLVMFunctionTypeKind);

    char debug_name[100] = {0};
    if (LLVMGetTypeKind(LLVMGetReturnType(function_type)) != LLVMVoidTypeKind)
        snprintf(debug_name, sizeof debug_name, "%s_return_value", funcname);

    return LLVMBuildCall2(st->builder, function_type, function, args, nargs, debug_name);
}

static LLVMValueRef make_a_string_constant(const struct State *st, const char *s)
{
    LLVMValueRef array = LLVMConstString(s, strlen(s), false);
    LLVMValueRef global_var = LLVMAddGlobal(st->module, LLVMTypeOf(array), "string_literal");
    LLVMSetLinkage(global_var, LLVMPrivateLinkage);  // This makes it a static global variable
    LLVMSetInitializer(global_var, array);

    LLVMTypeRef string_type = LLVMPointerType(LLVMInt8Type(), 0);
    return LLVMBuildBitCast(st->builder, global_var, string_type, "string_ptr");
}

static LLVMValueRef codegen_constant(const struct State *st, const Constant *c)
{
    switch(c->kind) {
    case CONSTANT_BOOL:
        return LLVMConstInt(LLVMInt1Type(), c->data.boolean, false);
    case CONSTANT_INTEGER:
        return LLVMConstInt(codegen_type(type_of_constant(c)), c->data.integer.value, c->data.integer.is_signed);
    case CONSTANT_FLOAT:
    case CONSTANT_DOUBLE:
        return LLVMConstRealOfString(codegen_type(type_of_constant(c)), c->data.double_or_float_text);
    case CONSTANT_NULL:
        return LLVMConstNull(codegen_type(voidPtrType));
    case CONSTANT_STRING:
        return make_a_string_constant(st, c->data.str);
    case CONSTANT_ENUM_MEMBER:
        return LLVMConstInt(LLVMInt32Type(), c->data.enum_member.memberidx, false);
    }
    assert(0);
}

static LLVMValueRef build_signed_mod(LLVMBuilderRef builder, LLVMValueRef lhs, LLVMValueRef rhs, const char *ignored)
{
    (void)ignored;  // for compatibility with llvm functions

    // Jou's % operator ensures that a%b has same sign as b:
    // jou_mod(a, b) = llvm_mod(llvm_mod(a, b) + b, b)
    LLVMValueRef llmod = LLVMBuildSRem(builder, lhs, rhs, "smod_tmp");
    LLVMValueRef sum = LLVMBuildAdd(builder, llmod, rhs, "smod_tmp");
    return LLVMBuildSRem(builder, sum, rhs, "smod");
}

static LLVMValueRef build_signed_div(LLVMBuilderRef builder, LLVMValueRef lhs, LLVMValueRef rhs, const char *ignored)
{
    (void)ignored;  // for compatibility with llvm functions
    /*
    LLVM's provides two divisions. One truncates, the other is an "exact div"
    that requires there is no remainder. Jou uses floor division which is
    neither of the two, but is quite easy to implement:

        floordiv(a, b) = exact_div(a - jou_mod(a, b), b)
    */
    LLVMValueRef top = LLVMBuildSub(builder, lhs, build_signed_mod(builder, lhs, rhs, NULL), "sdiv_tmp");
    return LLVMBuildExactSDiv(builder, top, rhs, "sdiv");
}

static LLVMValueRef build_num_operation(
    LLVMBuilderRef builder,
    LLVMValueRef lhs,
    LLVMValueRef rhs,
    /*
    Many number operations are not the same for signed and unsigned integers.
    Signed division example with 8 bits: 255 / 2 = (-1) / 2 = 0
    Unsigned division example with 8 bits: 255 / 2 = 127
    */
    const Type *t,
    LLVMValueRef (*signedfn)(LLVMBuilderRef,LLVMValueRef,LLVMValueRef,const char*),
    LLVMValueRef (*unsignedfn)(LLVMBuilderRef,LLVMValueRef,LLVMValueRef,const char*),
    LLVMValueRef (*floatfn)(LLVMBuilderRef,LLVMValueRef,LLVMValueRef,const char*))
{
    switch(t->kind) {
        case TYPE_FLOATING_POINT: return floatfn(builder, lhs, rhs, "float_op");
        case TYPE_SIGNED_INTEGER: return signedfn(builder, lhs, rhs, "signed_op");
        case TYPE_UNSIGNED_INTEGER: return unsignedfn(builder, lhs, rhs, "unsigned_op");
        default: assert(0);
    }
}

static void codegen_instruction(const struct State *st, const CfInstruction *ins)
{
#define setdest(val) set_local_var(st, ins->destvar, (val))
#define get(var) get_local_var(st, (var))
#define getop(i) get(ins->operands[(i)])

    switch(ins->kind) {
        case CF_CALL:
            {
                LLVMValueRef *args = malloc(ins->noperands * sizeof(args[0]));  // NOLINT
                for (int i = 0; i < ins->noperands; i++)
                    args[i] = getop(i);
                LLVMValueRef return_value = codegen_call(st, ins->data.funcname, args, ins->noperands);
                if (ins->destvar)
                    setdest(return_value);
                free(args);
            }
            break;
        case CF_CONSTANT: setdest(codegen_constant(st, &ins->data.constant)); break;
        case CF_SIZEOF: setdest(LLVMSizeOf(codegen_type(ins->data.type))); break;
        case CF_ADDRESS_OF_LOCAL_VAR: setdest(get_pointer_to_local_var(st, ins->operands[0])); break;
        case CF_ADDRESS_OF_GLOBAL_VAR: setdest(LLVMGetNamedGlobal(st->module, ins->data.globalname)); break;
        case CF_PTR_LOAD:
            {
                LLVMValueRef ptr = getop(0);
                setdest(LLVMBuildLoad2(st->builder, codegen_type(ins->operands[0]->type->data.valuetype), ptr, "ptr_load"));
                break;
            }
        case CF_PTR_STORE:
            {
                LLVMValueRef value = getop(1);
                LLVMValueRef ptr = LLVMBuildBitCast(st->builder, getop(0), LLVMPointerType(LLVMTypeOf(value), 0), "ptr_store");
                LLVMBuildStore(st->builder, value, ptr);
                break;
            }
        case CF_PTR_EQ:
            {
                LLVMValueRef lhsint = LLVMBuildPtrToInt(st->builder, getop(0), LLVMInt64Type(), "ptreq_lhs");
                LLVMValueRef rhsint = LLVMBuildPtrToInt(st->builder, getop(1), LLVMInt64Type(), "ptreq_rhs");
                setdest(LLVMBuildICmp(st->builder, LLVMIntEQ, lhsint, rhsint, "ptr_eq"));
            }
            break;
        case CF_PTR_CLASS_FIELD:
            {
                const Type *classtype = ins->operands[0]->type->data.valuetype;
                int i = 0;
                while (strcmp(classtype->data.classfields.names[i], ins->data.fieldname))
                    i++;
<<<<<<< HEAD
                setdest(LLVMBuildStructGEP2(st->builder, codegen_type(classtype), getop(0), i, ins->data.fieldname));
=======
                LLVMValueRef structptr = LLVMBuildBitCast(st->builder, getop(0), LLVMPointerType(codegen_type(classtype), 0), "structgep_cast");
                setdest(LLVMBuildStructGEP2(st->builder, codegen_type(classtype), structptr, i, ins->data.fieldname));
>>>>>>> 793f0950
            }
            break;
        case CF_PTR_MEMSET_TO_ZERO:
            {
                LLVMValueRef size = LLVMSizeOf(codegen_type(ins->operands[0]->type->data.valuetype));
                LLVMBuildMemSet(st->builder, getop(0), LLVMConstInt(LLVMInt8Type(), 0, false), size, 0);
            }
            break;
        case CF_PTR_ADD_INT:
            {
                LLVMValueRef index = getop(1);
                if (ins->operands[1]->type->kind == TYPE_UNSIGNED_INTEGER) {
                    // https://github.com/Akuli/jou/issues/48
                    // Apparently the default is to interpret indexes as signed.
                    index = LLVMBuildZExt(st->builder, index, LLVMInt64Type(), "ptr_add_int_implicit_cast");
                }
                LLVMTypeRef t = codegen_type(ins->operands[0]->type->data.valuetype);
                LLVMValueRef ptr = LLVMBuildBitCast(st->builder, getop(0), LLVMPointerType(t,0), "gep_cast");
                setdest(LLVMBuildGEP2(st->builder, t, ptr, &index, 1, "ptr_add_int"));
            }
            break;
        case CF_NUM_CAST:
            {
                const Type *from = ins->operands[0]->type;
                const Type *to = ins->destvar->type;
                assert(is_number_type(from) && is_number_type(to));

                if (is_integer_type(from) && is_integer_type(to)) {
                    if (from->data.width_in_bits < to->data.width_in_bits) {
                        if (from->kind == TYPE_SIGNED_INTEGER) {
                            // example: signed 8-bit 0xFF --> 16-bit 0xFFFF
                            setdest(LLVMBuildSExt(st->builder, getop(0), codegen_type(to), "int_cast"));
                        } else {
                            // example: unsigned 8-bit 0xFF --> 16-bit 0x00FF
                            setdest(LLVMBuildZExt(st->builder, getop(0), codegen_type(to), "int_cast"));
                        }
                    } else if (from->data.width_in_bits > to->data.width_in_bits) {
                        setdest(LLVMBuildTrunc(st->builder, getop(0), codegen_type(to), "int_cast"));
                    } else {
                        // same size, LLVM doesn't distinguish signed and unsigned integer types
                        setdest(getop(0));
                    }
                } else if (is_integer_type(from) && to->kind == TYPE_FLOATING_POINT) {
                    // integer --> double / float
                    if (from->kind == TYPE_SIGNED_INTEGER)
                        setdest(LLVMBuildSIToFP(st->builder, getop(0), codegen_type(to), "cast"));
                    else
                        setdest(LLVMBuildUIToFP(st->builder, getop(0), codegen_type(to), "cast"));
                } else if (from->kind == TYPE_FLOATING_POINT && is_integer_type(to)) {
                    if (to->kind == TYPE_SIGNED_INTEGER)
                        setdest(LLVMBuildFPToSI(st->builder, getop(0), codegen_type(to), "cast"));
                    else
                        setdest(LLVMBuildFPToUI(st->builder, getop(0), codegen_type(to), "cast"));
                } else if (from->kind == TYPE_FLOATING_POINT && to->kind == TYPE_FLOATING_POINT) {
                    setdest(LLVMBuildFPCast(st->builder, getop(0), codegen_type(to), "cast"));
                } else {
                    assert(0);
                }
            }
            break;

        case CF_BOOL_NEGATE: setdest(LLVMBuildXor(st->builder, getop(0), LLVMConstInt(LLVMInt1Type(), 1, false), "bool_negate")); break;
        case CF_PTR_CAST: setdest(LLVMBuildBitCast(st->builder, getop(0), codegen_type(ins->destvar->type), "ptr_cast")); break;

        // various no-ops
        case CF_VARCPY:
        case CF_INT32_TO_ENUM:
        case CF_ENUM_TO_INT32:
            setdest(getop(0));
            break;

        case CF_NUM_ADD: setdest(build_num_operation(st->builder, getop(0), getop(1), ins->operands[0]->type, LLVMBuildAdd, LLVMBuildAdd, LLVMBuildFAdd)); break;
        case CF_NUM_SUB: setdest(build_num_operation(st->builder, getop(0), getop(1), ins->operands[0]->type, LLVMBuildSub, LLVMBuildSub, LLVMBuildFSub)); break;
        case CF_NUM_MUL: setdest(build_num_operation(st->builder, getop(0), getop(1), ins->operands[0]->type, LLVMBuildMul, LLVMBuildMul, LLVMBuildFMul)); break;
        case CF_NUM_DIV: setdest(build_num_operation(st->builder, getop(0), getop(1), ins->operands[0]->type, build_signed_div, LLVMBuildUDiv, LLVMBuildFDiv)); break;
        case CF_NUM_MOD: setdest(build_num_operation(st->builder, getop(0), getop(1), ins->operands[0]->type, build_signed_mod, LLVMBuildURem, LLVMBuildFRem)); break;

        case CF_NUM_EQ:
            if (is_integer_type(ins->operands[0]->type))
                setdest(LLVMBuildICmp(st->builder, LLVMIntEQ, getop(0), getop(1), "num_eq"));
            else
                setdest(LLVMBuildFCmp(st->builder, LLVMRealOEQ, getop(0), getop(1), "num_eq"));
            break;
        case CF_NUM_LT:
            if (is_integer_type(ins->operands[0]->type))
                // TODO: unsigned less than
                setdest(LLVMBuildICmp(st->builder, LLVMIntSLT, getop(0), getop(1), "num_lt"));
            else
                // TODO: signed less than
                setdest(LLVMBuildFCmp(st->builder, LLVMRealOLT, getop(0), getop(1), "num_lt"));
            break;
    }

#undef setdest
#undef get
#undef getop
}

static int find_block(const CfGraph *cfg, const CfBlock *b)
{
    for (int i = 0; i < cfg->all_blocks.len; i++)
        if (cfg->all_blocks.ptr[i] == b)
            return i;
    assert(0);
}

#ifdef _WIN32
static void codegen_call_to_the_special_startup_function(const struct State *st)
{
    LLVMTypeRef functype = LLVMFunctionType(LLVMVoidType(), NULL, 0, false);
    LLVMValueRef func = LLVMAddFunction(st->module, "_jou_windows_startup", functype);
    LLVMBuildCall2(st->builder, functype, func, NULL, 0, "");
}
#endif

static void codegen_function_def(struct State *st, const CfGraph *cfg)
{
    st->cfvars = cfg->locals.ptr;
    st->cfvars_end = End(cfg->locals);
    st->llvm_locals = malloc(sizeof(st->llvm_locals[0]) * cfg->locals.len); // NOLINT

    LLVMValueRef llvm_func = LLVMGetNamedFunction(st->module, cfg->signature.funcname);
    assert(llvm_func);

    LLVMBasicBlockRef *blocks = malloc(sizeof(blocks[0]) * cfg->all_blocks.len); // NOLINT
    for (int i = 0; i < cfg->all_blocks.len; i++) {
        char name[50];
        sprintf(name, "block%d", i);
        blocks[i] = LLVMAppendBasicBlock(llvm_func, name);
    }

    assert(cfg->all_blocks.ptr[0] == &cfg->start_block);
    LLVMPositionBuilderAtEnd(st->builder, blocks[0]);

#ifdef _WIN32
    if (!strcmp(cfg->signature.funcname, "main"))
        codegen_call_to_the_special_startup_function(st);
#endif

    // Allocate stack space for local variables at start of function.
    LLVMValueRef return_value = NULL;
    for (int i = 0; i < cfg->locals.len; i++) {
        LocalVariable *v = cfg->locals.ptr[i];
        st->llvm_locals[i] = LLVMBuildAlloca(st->builder, codegen_type(v->type), v->name);
        if (!strcmp(v->name, "return"))
            return_value = st->llvm_locals[i];
    }

    // Place arguments into the first n local variables.
    for (int i = 0; i < cfg->signature.nargs; i++)
        set_local_var(st, cfg->locals.ptr[i], LLVMGetParam(llvm_func, i));

    for (CfBlock **b = cfg->all_blocks.ptr; b <End(cfg->all_blocks); b++) {
        LLVMPositionBuilderAtEnd(st->builder, blocks[b - cfg->all_blocks.ptr]);

        for (CfInstruction *ins = (*b)->instructions.ptr; ins < End((*b)->instructions); ins++)
            codegen_instruction(st, ins);

        if (*b == &cfg->end_block) {
            assert((*b)->instructions.len == 0);
            if (return_value)
                LLVMBuildRet(st->builder, LLVMBuildLoad(st->builder, return_value, "return_value"));
            else if (cfg->signature.returntype)  // "return" variable was deleted as unused
                LLVMBuildUnreachable(st->builder);
            else
                LLVMBuildRetVoid(st->builder);
        } else {
            assert((*b)->iftrue && (*b)->iffalse);
            if ((*b)->iftrue == (*b)->iffalse) {
                LLVMBuildBr(st->builder, blocks[find_block(cfg, (*b)->iftrue)]);
            } else {
                assert((*b)->branchvar);
                LLVMBuildCondBr(
                    st->builder,
                    get_local_var(st, (*b)->branchvar),
                    blocks[find_block(cfg, (*b)->iftrue)],
                    blocks[find_block(cfg, (*b)->iffalse)]);
            }
        }
    }

    free(blocks);
    free(st->llvm_locals);
}

LLVMModuleRef codegen(const CfGraphFile *cfgfile, const TypeContext *typectx)
{
    struct State st = {
        .module = LLVMModuleCreateWithName(cfgfile->filename),
        .builder = LLVMCreateBuilder(),
    };

    LLVMSetTarget(st.module, get_target()->triple);
    LLVMSetDataLayout(st.module, get_target()->data_layout);

    for (GlobalVariable **v = typectx->globals.ptr; v < End(typectx->globals); v++) {
        LLVMTypeRef t = codegen_type((*v)->type);
        LLVMValueRef globalptr = LLVMAddGlobal(st.module, t, (*v)->name);
        if ((*v)->defined_in_current_file)
            LLVMSetInitializer(globalptr, LLVMGetUndef(t));
    }

    for (struct TypeContextFunction *f = typectx->functions.ptr; f < End(typectx->functions); f++)
        codegen_function_decl(&st, &f->signature);
    for (CfGraph **g = cfgfile->graphs.ptr; g < End(cfgfile->graphs); g++)
        codegen_function_def(&st, *g);

    LLVMDisposeBuilder(st.builder);
    return st.module;
}<|MERGE_RESOLUTION|>--- conflicted
+++ resolved
@@ -256,12 +256,8 @@
                 int i = 0;
                 while (strcmp(classtype->data.classfields.names[i], ins->data.fieldname))
                     i++;
-<<<<<<< HEAD
-                setdest(LLVMBuildStructGEP2(st->builder, codegen_type(classtype), getop(0), i, ins->data.fieldname));
-=======
                 LLVMValueRef structptr = LLVMBuildBitCast(st->builder, getop(0), LLVMPointerType(codegen_type(classtype), 0), "structgep_cast");
                 setdest(LLVMBuildStructGEP2(st->builder, codegen_type(classtype), structptr, i, ins->data.fieldname));
->>>>>>> 793f0950
             }
             break;
         case CF_PTR_MEMSET_TO_ZERO:
