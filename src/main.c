#include <assert.h>
#include <libgen.h>
#include <errno.h>
#include <stdio.h>
#include <stdlib.h>
#include <string.h>
#include <sys/stat.h>
#include "jou_compiler.h"
#include "util.h"
#include <llvm-c/Analysis.h>
#include <llvm-c/Core.h>
#include <llvm-c/Linker.h>
#include <llvm-c/Transforms/PassManagerBuilder.h>


static void optimize(LLVMModuleRef module, int level)
{
    assert(1 <= level && level <= 3);

    LLVMPassManagerRef pm = LLVMCreatePassManager();

    /*
    The default settings should be fine for Jou because they work well for
    C and C++, and Jou is quite similar to C.
    */
    LLVMPassManagerBuilderRef pmbuilder = LLVMPassManagerBuilderCreate();
    LLVMPassManagerBuilderSetOptLevel(pmbuilder, level);
    LLVMPassManagerBuilderPopulateModulePassManager(pmbuilder, pm);
    LLVMPassManagerBuilderDispose(pmbuilder);

    LLVMRunPassManager(pm, module);
    LLVMDisposePassManager(pm);
}

static const char help_fmt[] =
    "Usage:\n"
    "  <argv0> [-o OUTFILE] [-O0|-O1|-O2|-O3] [--verbose] FILENAME\n"
    "  <argv0> --help       # This message\n"
    "  <argv0> --update     # Download and install the latest Jou\n"
    "\n"
    "Options:\n"
    "  -o OUTFILE       output an executable file, don't run the code\n"
    "  -O0/-O1/-O2/-O3  set optimization level (0 = default, 3 = runs fastest)\n"
    "  --verbose        display a lot of information about all compilation steps\n"
    ;

static void parse_arguments(int argc, char **argv, CommandLineFlags *flags, const char **filename)
{
    *flags = (CommandLineFlags){0};

    if (argc == 2 && !strcmp(argv[1], "--help")) {
        // Print help.
        const char *s = help_fmt;
        while (*s) {
            if (!strncmp(s, "<argv0>", 7)) {
                printf("%s", argv[0]);
                s += 7;
            } else {
                putchar(*s++);
            }
        }
        exit(0);
    }

    if (argc == 2 && !strcmp(argv[1], "--update")) {
        update_jou_compiler();
        exit(0);
    }

    int i = 1;
    while (i < argc && argv[i][0] == '-') {
        if (!strcmp(argv[i], "--help") || !strcmp(argv[i], "--update")) {
            fprintf(stderr, "%s: \"%s\" cannot be used with other arguments", argv[0], argv[i]);
            goto wrong_usage;
        } else if (!strcmp(argv[i], "--verbose")) {
            flags->verbose = true;
            i++;
        } else if (strlen(argv[i]) == 3
                && !strncmp(argv[i], "-O", 2)
                && argv[i][2] >= '0'
                && argv[i][2] <= '3')
        {
            flags->optlevel = argv[i][2] - '0';
            i++;
        } else if (!strcmp(argv[i], "-o")) {
            if (argc-i < 2) {
                fprintf(stderr, "%s: there must be a file name after -o", argv[0]);
                goto wrong_usage;
            }
            flags->outfile = argv[i+1];
            if (strlen(flags->outfile) > 4 && !strcmp(&flags->outfile[strlen(flags->outfile)-4], ".jou")) {
                fprintf(stderr, "%s: the filename after -o should be an executable, not a Jou file", argv[0]);
                goto wrong_usage;
            }
            i += 2;
        } else {
            fprintf(stderr, "%s: unknown argument \"%s\"", argv[0], argv[i]);
            goto wrong_usage;
        }
    }

    if (i == argc) {
        fprintf(stderr, "%s: missing Jou file name", argv[0]);
        goto wrong_usage;
    }
    if (i < argc-1) {
        fprintf(stderr, "%s: you can only pass one Jou file", argv[0]);
        goto wrong_usage;
    }
    assert(i == argc-1);
    *filename = argv[i];
    return;

wrong_usage:
    fprintf(stderr, " (try \"%s --help\")\n", argv[0]);
    exit(2);
}


struct FileState {
    char *path;
    AstToplevelNode *ast;
    TypeContext typectx;
    LLVMModuleRef module;
    ExportSymbol *pending_exports;
};

struct ParseQueueItem {
    const char *filename;
    Location import_location;
};

struct CompileState {
    char *stdlib_path;
    CommandLineFlags flags;
    List(struct FileState) files;
    List(struct ParseQueueItem) parse_queue;
};

static struct FileState *find_file(const struct CompileState *compst, const char *path)
{
    for (struct FileState *fs = compst->files.ptr; fs < End(compst->files); fs++)
        if (!strcmp(fs->path, path))
            return fs;
    return NULL;
}

static void parse_file(struct CompileState *compst, const char *filename, const Location *import_location)
{
    if (find_file(compst, filename))
        return;  // already parsed this file

    struct FileState fs = { .path = strdup(filename) };

    FILE *f = fopen(fs.path, "rb");
    if (!f) {
        if (import_location)
            fail_with_error(*import_location, "cannot import from \"%s\": %s", filename, strerror(errno));
        else
            fail_with_error((Location){.filename=filename}, "cannot open file: %s", strerror(errno));
    }
    Token *tokens = tokenize(f, fs.path);
    fclose(f);
    if(compst->flags.verbose)
        print_tokens(tokens);

    fs.ast = parse(tokens, compst->stdlib_path);
    free_tokens(tokens);
    if(compst->flags.verbose)
        print_ast(fs.ast);

    for (AstToplevelNode *impnode = fs.ast; impnode->kind == AST_TOPLEVEL_IMPORT; impnode++) {
        Append(&compst->parse_queue, (struct ParseQueueItem){
            .filename = impnode->data.import.path,
            .import_location = impnode->location,
        });
    }

    Append(&compst->files, fs);
}

static void parse_all_pending_files(struct CompileState *compst)
{
    while (compst->parse_queue.len > 0) {
        struct ParseQueueItem it = Pop(&compst->parse_queue);
        parse_file(compst, it.filename, &it.import_location);
    }
    free(compst->parse_queue.ptr);
}

static void compile_ast_to_llvm(struct CompileState *compst, struct FileState *fs)
{
    if (compst->flags.verbose)
        printf("Build CFG: %s\n", fs->path);

    CfGraphFile cfgfile = build_control_flow_graphs(fs->ast, &fs->typectx);
    free_ast(fs->ast);
    fs->ast = NULL;

    if(compst->flags.verbose)
        print_control_flow_graphs(&cfgfile);

    simplify_control_flow_graphs(&cfgfile);
    if(compst->flags.verbose)
        print_control_flow_graphs(&cfgfile);

    if (compst->flags.verbose)
        printf("Build LLVM IR: %s\n", fs->path);

    fs->module = codegen(&cfgfile, &fs->typectx);
    free_control_flow_graphs(&cfgfile);

    if(compst->flags.verbose)
        print_llvm_ir(fs->module, false);

    /*
    If this fails, it is not just users writing dumb code, it is a bug in this compiler.
    This compiler should always fail with an error elsewhere, or generate valid LLVM IR.
    */
    LLVMVerifyModule(fs->module, LLVMAbortProcessAction, NULL);

    if (compst->flags.optlevel) {
        if (compst->flags.verbose)
            printf("\n*** Optimizing %s... (level %d)\n\n\n", fs->path, compst->flags.optlevel);
        optimize(fs->module, compst->flags.optlevel);
        if(compst->flags.verbose)
            print_llvm_ir(fs->module, true);
    }
}

static char *find_stdlib()
{
    char *exe = find_current_executable();
#ifdef _WIN32
    simplify_path(exe);
#endif
    const char *exedir = dirname(exe);

    char *path = malloc(strlen(exedir) + 10);
    strcpy(path, exedir);
    strcat(path, "/stdlib");
    free(exe);

    char *iojou = malloc(strlen(path) + 10);
    sprintf(iojou, "%s/io.jou", path);
    struct stat st;
    if (stat(iojou, &st) != 0) {
        fprintf(stderr, "error: cannot find the Jou standard library in %s\n", path);
        exit(1);
    }
    free(iojou);

    return path;
}

static bool astnode_conflicts_with_an_import(const AstToplevelNode *astnode, const ExportSymbol *import)
{
    switch(astnode->kind) {
    case AST_TOPLEVEL_DECLARE_FUNCTION:
    case AST_TOPLEVEL_DEFINE_FUNCTION:
        return import->kind == EXPSYM_FUNCTION && !strcmp(import->name, astnode->data.funcdef.signature.funcname);
    case AST_TOPLEVEL_DECLARE_GLOBAL_VARIABLE:
    case AST_TOPLEVEL_DEFINE_GLOBAL_VARIABLE:
        return import->kind == EXPSYM_GLOBAL_VAR && !strcmp(import->name, astnode->data.globalvar.name);
    case AST_TOPLEVEL_DEFINE_STRUCT:
        return import->kind == EXPSYM_TYPE && !strcmp(import->name, astnode->data.structdef.name);
    case AST_TOPLEVEL_IMPORT:
        return false;
    case AST_TOPLEVEL_END_OF_FILE:
        assert(0);
    }
}

static void add_imported_symbol(struct FileState *fs, const ExportSymbol *es)
{
    for (AstToplevelNode *ast = fs->ast; ast->kind != AST_TOPLEVEL_END_OF_FILE; ast++) {
        if (astnode_conflicts_with_an_import(ast, es)) {
            const char *wat;
            switch(es->kind) {
                case EXPSYM_FUNCTION: wat = "function"; break;
                case EXPSYM_GLOBAL_VAR: wat = "global variable"; break;
                case EXPSYM_TYPE: wat = "type"; break;
            }
            fail_with_error(ast->location, "a %s named '%s' already exists", wat, es->name);
        }
    }

    struct GlobalVariable *g;

    switch(es->kind) {
    case EXPSYM_FUNCTION:
<<<<<<< HEAD
=======
        for (AstToplevelNode *ast = fs->ast; ast->kind != AST_TOPLEVEL_END_OF_FILE; ast++) {
            if ((ast->kind==AST_TOPLEVEL_DECLARE_FUNCTION || ast->kind==AST_TOPLEVEL_DEFINE_FUNCTION)
                && !strcmp(ast->data.funcdef.signature.funcname, es->name))
            {
                // A function with this name will be declared/defined in the file.
                // Emit an error at the declaration/definition, because it comes after the import in the file.
                // We must do this here, because the declaration/definition was already processed.
                fail_with_error(ast->location, "a function named '%s' already exists", es->name);
            }
        }
>>>>>>> 6b6a8759
        Append(&fs->typectx.function_signatures, copy_signature(&es->data.funcsignature));
        break;
    case EXPSYM_GLOBAL_VAR:
        g = calloc(1, sizeof(*g));
        g->type = es->data.type;
        g->defined_outside_jou = true;  // TODO rename this field
        safe_strcpy(g->name, es->name);
        Append(&fs->typectx.globals, g);
        break;
    case EXPSYM_TYPE:
        Append(&fs->typectx.types, es->data.type);
        break;
    }
}

static void add_imported_symbols(struct CompileState *compst)
{
    // TODO: should it be possible for a file to import from itself?
    // Should fail with error?
    for (struct FileState *to = compst->files.ptr; to < End(compst->files); to++) {
        for (AstToplevelNode *ast = to->ast; ast->kind == AST_TOPLEVEL_IMPORT; ast++) {
            AstImport *imp = &ast->data.import;
            struct FileState *from = find_file(compst, imp->path);
            assert(from);

            for (struct ExportSymbol *es = from->pending_exports; es->name[0]; es++) {
                if (!strcmp(imp->symbolname, es->name)) {
                    if (compst->flags.verbose) {
                        const char *kindstr;
                        switch(es->kind) {
                            case EXPSYM_FUNCTION: kindstr="function"; break;
                            case EXPSYM_GLOBAL_VAR: kindstr="global var"; break;
                            case EXPSYM_TYPE: kindstr="type"; break;
                        }
                        printf("Adding imported %s %s: %s --> %s\n",
                            kindstr, es->name, from->path, to->path);
                    }
                    imp->found = true;
                    add_imported_symbol(to, es);
                }
            }
        }
    }

    // Mark all exports as no longer pending.
    for (struct FileState *fs = compst->files.ptr; fs < End(compst->files); fs++) {
        free(fs->pending_exports);
        fs->pending_exports = NULL;
    }
}

/*
Check whether each import statement in AST actually imported something.

This is trickier than you would expect, because multiple passes over
the AST look at the imports, and any of them could provide the symbol to import.
*/
static void check_for_404_imports(const struct CompileState *compst)
{
    for (struct FileState *fs = compst->files.ptr; fs < End(compst->files); fs++) {
        for (const AstToplevelNode *imp = fs->ast; imp->kind == AST_TOPLEVEL_IMPORT; imp++) {
            if (!imp->data.import.found) {
                fail_with_error(
                    imp->location, "file \"%s\" does not export a symbol named '%s'",
                    imp->data.import.path, imp->data.import.symbolname);
            }
        }
    }
}

int main(int argc, char **argv)
{
    init_types();

    struct CompileState compst = { .stdlib_path = find_stdlib() };
    const char *filename;
    parse_arguments(argc, argv, &compst.flags, &filename);

#ifdef _WIN32
    char *startup_path = malloc(strlen(compst.stdlib_path) + 50);
    sprintf(startup_path, "%s/_windows_startup.jou", compst.stdlib_path);
    parse_file(&compst, startup_path, NULL);
    free(startup_path);
#endif

    parse_file(&compst, filename, NULL);
    parse_all_pending_files(&compst);

    for (struct FileState *fs = compst.files.ptr; fs < End(compst.files); fs++) {
        if (compst.flags.verbose)
            printf("Typecheck step 1: %s\n", fs->path);
        fs->pending_exports = typecheck_step1_create_types(&fs->typectx, fs->ast);
    }
    add_imported_symbols(&compst);

    for (struct FileState *fs = compst.files.ptr; fs < End(compst.files); fs++) {
        if (compst.flags.verbose)
            printf("Typecheck step 2: %s\n", fs->path);
        fs->pending_exports = typecheck_step2_signatures_globals_structbodies(&fs->typectx, fs->ast);
    }
    add_imported_symbols(&compst);

    check_for_404_imports(&compst);

    if (compst.flags.verbose)
        printf("\n");

    for (struct FileState *fs = compst.files.ptr; fs < End(compst.files); fs++)
        compile_ast_to_llvm(&compst, fs);

    LLVMModuleRef main_module = LLVMModuleCreateWithName(filename);
    for (struct FileState *fs = compst.files.ptr; fs < End(compst.files); fs++) {
        // This "linking" doesn't mean creating an executable. It only combines LLVM modules together.
        if (compst.flags.verbose)
            printf("LLVMLinkModules2 %s\n", fs->path);
        if (LLVMLinkModules2(main_module, fs->module)) {
            fprintf(stderr, "error: LLVMLinkModules2() failed\n");
            return 1;
        }
        fs->module = NULL;  // consumed in linking
    }

    for (struct FileState *fs = compst.files.ptr; fs < End(compst.files); fs++) {
        free(fs->path);
        free_type_context(&fs->typectx);
    }
    free(compst.files.ptr);
    free(compst.stdlib_path);

    int ret = 0;
    if (compst.flags.outfile)
        compile_to_exe(main_module, compst.flags.outfile, &compst.flags);
    else
        ret = run_program(main_module, &compst.flags);

    LLVMDisposeModule(main_module);
    return ret;
}<|MERGE_RESOLUTION|>--- conflicted
+++ resolved
@@ -289,19 +289,6 @@
 
     switch(es->kind) {
     case EXPSYM_FUNCTION:
-<<<<<<< HEAD
-=======
-        for (AstToplevelNode *ast = fs->ast; ast->kind != AST_TOPLEVEL_END_OF_FILE; ast++) {
-            if ((ast->kind==AST_TOPLEVEL_DECLARE_FUNCTION || ast->kind==AST_TOPLEVEL_DEFINE_FUNCTION)
-                && !strcmp(ast->data.funcdef.signature.funcname, es->name))
-            {
-                // A function with this name will be declared/defined in the file.
-                // Emit an error at the declaration/definition, because it comes after the import in the file.
-                // We must do this here, because the declaration/definition was already processed.
-                fail_with_error(ast->location, "a function named '%s' already exists", es->name);
-            }
-        }
->>>>>>> 6b6a8759
         Append(&fs->typectx.function_signatures, copy_signature(&es->data.funcsignature));
         break;
     case EXPSYM_GLOBAL_VAR:
