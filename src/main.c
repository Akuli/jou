--- conflicted
+++ resolved
@@ -5,49 +5,6 @@
 #include <llvm-c/Analysis.h>
 #include <llvm-c/Core.h>
 
-<<<<<<< HEAD
-static const char usage_fmt[] = "Usage: %s [--help] [--verbose] [--no-jit] [-O0|-O1|-O2|-O3] FILENAME\n";
-static const char long_help[] =
-    "  --help           display this message\n"
-    "  --verbose        display a lot of information about all compilation steps\n"
-    "  --no-jit         compile code to file and run the file (can be faster)\n"
-    "  -O0/-O1/-O2/-O3  set optimization level (1 = default, 3 = runs fastest)\n"
-    ;
-
-static const CommandLineFlags default_flags = {
-    .jit = true,
-    .verbose = false,
-    .optlevel = 1,
-};
-
-void parse_arguments(int argc, char **argv, CommandLineFlags *flags, const char **filename)
-{
-    if (argc < 2)
-        goto usage;
-
-    *filename = argv[argc-1];
-    if ((*filename)[0] == '-')
-        goto usage;
-
-    *flags = default_flags;
-    for (int i = 1; i < argc-1; i++) {
-#define ArgMatches(s) (!strcmp(argv[i], (s)))
-        if (ArgMatches("--help")) {
-            printf(usage_fmt, argv[0]);
-            printf("\n%s\n", long_help);
-            exit(0);
-        } else if (ArgMatches("--verbose"))
-            flags->verbose = true;
-        else if (ArgMatches("--no-jit"))
-            flags->jit = false;
-        else if (ArgMatches("-O0") || ArgMatches("-O1") || ArgMatches("-O2") || ArgMatches("-O3"))
-            flags->optlevel = argv[i][2] - '0';
-        else
-            goto usage;
-    }
-    return;
-
-=======
 
 static const char usage_fmt[] = "Usage: %s [--help] [--verbose] [-O0|-O1|-O2|-O3] FILENAME\n";
 static const char long_help[] =
@@ -86,7 +43,6 @@
     *filename = argv[i];
     return;
 
->>>>>>> 9b9b7c8a
 usage:
     fprintf(stderr, usage_fmt, argv[0]);
     exit(2);
@@ -129,11 +85,5 @@
     */
     LLVMVerifyModule(module, LLVMAbortProcessAction, NULL);
 
-<<<<<<< HEAD
     return run_program(module, &flags);
-=======
-    int ret = run_program(module, &flags);
-    LLVMDisposeModule(module);
-    return ret;
->>>>>>> 9b9b7c8a
 }