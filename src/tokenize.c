--- conflicted
+++ resolved
@@ -127,12 +127,7 @@
         else if (c == '\0') {
             // Ignore newline+spaces at end of file. Do not validate 4 spaces.
             // TODO: test case
-<<<<<<< HEAD
-            t->data.indentation_level = 0;
-            return;
-=======
             return 0;
->>>>>>> 0e67e8f4
         } else {
             unread_byte(st, c);
             return level;
