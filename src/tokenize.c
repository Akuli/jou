--- conflicted
+++ resolved
@@ -175,23 +175,6 @@
 
 static bool is_valid_double(const char *str)
 {
-<<<<<<< HEAD
-    // exactly one dot, no characters except dot and numbers
-    return strchr(str, '.') != NULL
-        && strchr(str, '.') == strrchr(str, '.')
-        && strspn(str, "0123456789.") == strlen(str);
-        // through if we want to split double and float, shall we need to check bits too?
-        // && strspn(str, "0123456789.") == strlen(str) == 64;
-}
-
-static bool is_vaild_float(const char *str)
-{
-    return strchr(str, '.') != NULL
-        && strchr(str, '.') == strchr(str, '.')
-        && strspn(str, "0123456798.") == strlen(str);
-        // through if we want to split double and float, shall we need to check bits too?
-        // && strspn(str, "0123456798.") == strlen(str) == 32;
-=======
     if (strspn(str, "0123456789.-e") < strlen(str))
         return false;
     if (has_multiple(str, '.') || has_multiple(str, '-') || has_multiple(str, 'e'))
@@ -208,7 +191,6 @@
         // 1e-4
         e && e[1] && (!dot || dot<e) && (!minus || (minus==e+1 && minus[1]))
     );
->>>>>>> e092ac2e
 }
 
 static bool is_keyword(const char *s)
@@ -218,13 +200,8 @@
         "def", "declare", "struct",
         "return", "if", "elif", "else", "while", "for", "break", "continue",
         "True", "False", "NULL",
-<<<<<<< HEAD
-        "and", "or", "not", "as",
-        "void", "bool", "byte", "int", "double", "float",
-=======
         "and", "or", "not", "as", "sizeof",
-        "void", "bool", "byte", "int", "long", "double",
->>>>>>> e092ac2e
+        "void", "bool", "byte", "int", "long", "double", "float",
     };
     for (const char **kw = &keywords[0]; kw < &keywords[sizeof(keywords)/sizeof(keywords[0])]; kw++)
         if (!strcmp(*kw, s))
