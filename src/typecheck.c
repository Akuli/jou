--- conflicted
+++ resolved
@@ -245,7 +245,6 @@
     else
         sig.returntype = type_from_ast(ft, &astsig->returntype);
 
-<<<<<<< HEAD
     if (!self_type && !strcmp(sig.name, "main")) {
         // special main() function checks
         if (sig.returntype != intType)
@@ -260,12 +259,6 @@
                 "if the main() function takes parameters, it should be defined like this: def main(argc: int, argv: byte**) -> int"
             );
         }
-=======
-    // TODO: validate main() parameters
-    // TODO: test main() taking parameters
-    if (!self_type && !strcmp(sig.name, "main") && sig.returntype != intType) {
-        fail(astsig->returntype.location, "the main() function must return int");
->>>>>>> ac2d4017
     }
 
     sig.returntype_location = astsig->returntype.location;
