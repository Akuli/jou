--- conflicted
+++ resolved
@@ -1,942 +1,937 @@
-#include "jou_compiler.h"
-
-<<<<<<< HEAD
-static const Variable *find_variable(const TypeContext *ctx, const char *name)
-=======
-
-static const LocalVariable *find_local_var(const TypeContext *ctx, const char *name)
->>>>>>> bd3a31b2
-{
-    for (LocalVariable **var = ctx->locals.ptr; var < End(ctx->locals); var++)
-        if (!strcmp((*var)->name, name))
-            return *var;
-    return NULL;
-}
-
-static const Type *find_any_var(const TypeContext *ctx, const char *name)
-{
-    for (LocalVariable **var = ctx->locals.ptr; var < End(ctx->locals); var++)
-        if (!strcmp((*var)->name, name))
-            return (*var)->type;
-
-    for (GlobalVariable **var = ctx->globals.ptr; var < End(ctx->globals); var++)
-        if (!strcmp((*var)->name, name))
-            return (*var)->type;
-
-    for (const ExportSymbol **es = ctx->imports.ptr; es < End(ctx->imports); es++)
-        if ((*es)->kind == EXPSYM_GLOBAL_VAR && !strcmp((*es)->name, name))
-            return (*es)->data.type;
-
-    return NULL;
-}
-
-static LocalVariable *add_variable(TypeContext *ctx, const Type *t, const char *name)
-{
-    LocalVariable *var = calloc(1, sizeof *var);
-    var->id = ctx->locals.len;
-    var->type = t;
-
-    assert(name);
-    assert(!find_local_var(ctx, name));
-    assert(strlen(name) < sizeof var->name);
-    strcpy(var->name, name);
-
-    Append(&ctx->locals, var);
-    return var;
-}
-
-static const Signature *find_function(const TypeContext *ctx, const char *name)
-{
-    for (Signature *sig = ctx->function_signatures.ptr; sig < End(ctx->function_signatures); sig++)
-        if (!strcmp(sig->funcname, name))
-            return sig;
-
-    for (const ExportSymbol **es = ctx->imports.ptr; es < End(ctx->imports); es++)
-        if ((*es)->kind == EXPSYM_FUNCTION && !strcmp((*es)->name, name))
-            return &(*es)->data.funcsignature;
-
-    return NULL;
-}
-
-static const Type *find_type(const TypeContext *ctx, const char *name)
-{
-    for (Type **t = ctx->structs.ptr; t < End(ctx->structs); t++)
-        if (!strcmp((*t)->name, name))
-            return *t;
-
-    for (const ExportSymbol **es = ctx->imports.ptr; es < End(ctx->imports); es++)
-        if ((*es)->kind == EXPSYM_TYPE && !strcmp((*es)->name, name))
-            return (*es)->data.type;
-
-    return NULL;
-}
-
-int evaluate_array_length(const AstExpression *expr)
-{
-    if (expr->kind == AST_EXPR_CONSTANT
-        && expr->data.constant.kind == CONSTANT_INTEGER
-        && expr->data.constant.data.integer.is_signed
-        && expr->data.constant.data.integer.width_in_bits == 32)
-    {
-        return (int)expr->data.constant.data.integer.value;
-    }
-
-    fail_with_error(expr->location, "cannot evaluate array length at compile time");
-}
-
-// NULL return value means it is void
-static const Type *type_or_void_from_ast(const TypeContext *ctx, const AstType *asttype);
-
-static const Type *type_from_ast(const TypeContext *ctx, const AstType *asttype)
-{
-    const Type *t = type_or_void_from_ast(ctx, asttype);
-    if (!t)
-        fail_with_error(asttype->location, "'void' cannot be used here because it is not a type");
-    return t;
-}
-
-static const Type *type_or_void_from_ast(const TypeContext *ctx, const AstType *asttype)
-{
-    const Type *tmp;
-
-    switch(asttype->kind) {
-    case AST_TYPE_NAMED:
-        if (!strcmp(asttype->data.name, "int"))
-            return intType;
-        if (!strcmp(asttype->data.name, "long"))
-            return longType;
-        if (!strcmp(asttype->data.name, "byte"))
-            return byteType;
-        if (!strcmp(asttype->data.name, "bool"))
-            return boolType;
-        if (!strcmp(asttype->data.name, "float"))
-            return floatType;
-        if (!strcmp(asttype->data.name, "double"))
-            return doubleType;
-        if (!strcmp(asttype->data.name, "void"))
-            return NULL;
-        if ((tmp = find_type(ctx, asttype->data.name)))
-            return tmp;
-        fail_with_error(asttype->location, "there is no type named '%s'", asttype->data.name);
-
-    case AST_TYPE_POINTER:
-        tmp = type_or_void_from_ast(ctx, asttype->data.valuetype);
-        if (tmp)
-            return get_pointer_type(tmp);
-        else
-            return voidPtrType;
-
-    case AST_TYPE_ARRAY:
-        tmp = type_from_ast(ctx, asttype->data.valuetype);
-        int len = evaluate_array_length(asttype->data.array.len);
-        if (len <= 0)
-            fail_with_error(asttype->data.array.len->location, "array length must be positive");
-        return get_array_type(tmp, len);
-    }
-}
-
-/*
-Implicit casts are used in many places, e.g. function arguments.
-
-When you pass an argument of the wrong type, it's best to give an error message
-that says so, instead of some generic "expected type foo, got object of type bar"
-kind of message.
-
-The template can contain "FROM" and "TO". They will be substituted with names
-of types. We cannot use printf() style functions because the arguments can be in
-any order.
-*/
-static noreturn void fail_with_implicit_cast_error(
-    Location location, const char *template, const Type *from, const Type *to)
-{
-    List(char) msg = {0};
-    while(*template){
-        if (!strncmp(template, "FROM", 4)) {
-            AppendStr(&msg, from->name);
-            template += 4;
-        } else if (!strncmp(template, "TO", 2)) {
-            AppendStr(&msg, to->name);
-            template += 2;
-        } else {
-            Append(&msg, template[0]);
-            template++;
-        }
-    }
-    fail_with_error(location, "%.*s", msg.len, msg.ptr);
-}
-
-static void do_implicit_cast(
-    ExpressionTypes *types, const Type *to, Location location, const char *errormsg_template)
-{
-    const Type *from = types->type;
-    if (from == to)
-        return;
-
-    bool can_cast =
-        errormsg_template == NULL   // This can be used to "force" a cast to happen.
-        || (
-            // Cast to bigger integer types implicitly, unless it is signed-->unsigned.
-            is_integer_type(from)
-            && is_integer_type(to)
-            && from->data.width_in_bits < to->data.width_in_bits
-            && !(from->kind == TYPE_SIGNED_INTEGER && to->kind == TYPE_UNSIGNED_INTEGER)
-        ) || (
-            is_integer_type(from) && is_float_type(to)
-        ) || (
-            // Cast from any integer type to double.
-            is_integer_type(from) && to == doubleType
-        ) || (
-            // Cast implicitly between void pointer and any other pointer.
-            (from->kind == TYPE_POINTER && to->kind == TYPE_VOID_POINTER)
-            || (from->kind == TYPE_VOID_POINTER && to->kind == TYPE_POINTER)
-        );
-
-    if (!can_cast)
-        fail_with_implicit_cast_error(location, errormsg_template, from, to);
-
-    assert(!types->type_after_cast);
-    types->type_after_cast = to;
-}
-
-static void check_explicit_cast(const Type *from, const Type *to, Location location)
-{
-    if (
-        from != to  // TODO: should probably be error if it's the same type.
-        && !(is_pointer_type(from) && is_pointer_type(to))
-        && !(is_integer_type(from) && is_integer_type(to))
-        // TODO: pointer-to-int, int-to-pointer
-    )
-    {
-        // TODO: test this error
-        fail_with_error(location, "cannot cast from type %s to %s", from->name, to->name);
-    }
-}
-
-static ExpressionTypes *typecheck_expression(TypeContext *ctx, const AstExpression *expr);
-
-static ExpressionTypes *typecheck_expression_not_void(TypeContext *ctx, const AstExpression *expr)
-{
-    ExpressionTypes *types = typecheck_expression(ctx, expr);
-    if (!types) {
-        assert(expr->kind == AST_EXPR_FUNCTION_CALL);
-        fail_with_error(
-            expr->location, "function '%s' does not return a value", expr->data.call.calledname);
-    }
-    return types;
-}
-
-static void typecheck_expression_with_implicit_cast(
-    TypeContext *ctx,
-    const AstExpression *expr,
-    const Type *casttype,
-    const char *errormsg_template)
-{
-    ExpressionTypes *types = typecheck_expression_not_void(ctx, expr);
-    do_implicit_cast(types, casttype, expr->location, errormsg_template);
-}
-
-static const Type *check_binop(
-    enum AstExpressionKind op,
-    Location location,
-    ExpressionTypes *lhstypes,
-    ExpressionTypes *rhstypes)
-{
-    const char *do_what;
-    switch(op) {
-    case AST_EXPR_ADD: do_what = "add"; break;
-    case AST_EXPR_SUB: do_what = "subtract"; break;
-    case AST_EXPR_MUL: do_what = "multiply"; break;
-    case AST_EXPR_DIV: do_what = "divide"; break;
-    case AST_EXPR_MOD: do_what = "take remainder with"; break;
-
-    case AST_EXPR_EQ:
-    case AST_EXPR_NE:
-    case AST_EXPR_GT:
-    case AST_EXPR_GE:
-    case AST_EXPR_LT:
-    case AST_EXPR_LE:
-        do_what = "compare";
-        break;
-
-    default:
-        assert(0);
-    }
-
-    bool got_integers = is_integer_type(lhstypes->type) && is_integer_type(rhstypes->type);
-    bool got_numbers = is_number_type(lhstypes->type) && is_number_type(rhstypes->type);
-    bool got_pointers = (
-        is_pointer_type(lhstypes->type)
-        && is_pointer_type(rhstypes->type)
-        && (
-            // Ban comparisons like int* == byte*, unless one of the two types is void*
-            lhstypes->type == rhstypes->type
-            || lhstypes->type == voidPtrType
-            || rhstypes->type == voidPtrType
-        )
-    );
-
-    if (!got_integers && !got_numbers && !(got_pointers && (op == AST_EXPR_EQ || op == AST_EXPR_NE)))
-        fail_with_error(location, "wrong types: cannot %s %s and %s", do_what, lhstypes->type->name, rhstypes->type->name);
-
-    // TODO: is this a good idea?
-    const Type *cast_type;
-    if (got_integers) {
-        cast_type = get_integer_type(
-            max(lhstypes->type->data.width_in_bits, rhstypes->type->data.width_in_bits),
-            lhstypes->type->kind == TYPE_SIGNED_INTEGER || rhstypes->type->kind == TYPE_SIGNED_INTEGER
-        );
-    }
-    if (got_pointers) {
-        cast_type = voidPtrType;
-    }
-    if (got_numbers && !got_integers) {
-        cast_type = (lhstypes->type == doubleType || rhstypes->type == doubleType) ? doubleType : floatType;
-    }
-
-    do_implicit_cast(lhstypes, cast_type, (Location){0}, NULL);
-    do_implicit_cast(rhstypes, cast_type, (Location){0}, NULL);
-
-    switch(op) {
-        case AST_EXPR_ADD:
-        case AST_EXPR_SUB:
-        case AST_EXPR_MUL:
-        case AST_EXPR_DIV:
-        case AST_EXPR_MOD:
-            return cast_type;
-        case AST_EXPR_EQ:
-        case AST_EXPR_NE:
-        case AST_EXPR_GT:
-        case AST_EXPR_GE:
-        case AST_EXPR_LT:
-        case AST_EXPR_LE:
-            return boolType;
-        default:
-            assert(0);
-    }
-}
-
-// Intended for errors. Returned string can be overwritten in next call.
-static const char *short_expression_description(const AstExpression *expr)
-{
-    static char result[200];
-
-    switch(expr->kind) {
-    // Imagine "cannot assign to" in front of these, e.g. "cannot assign to a constant"
-    case AST_EXPR_CONSTANT: return "a constant";
-    case AST_EXPR_SIZEOF: return "a sizeof expression";
-    case AST_EXPR_FUNCTION_CALL: return "a function call";
-    case AST_EXPR_BRACE_INIT: return "a newly created instance";
-    case AST_EXPR_INDEXING: return "an indexed value";
-    case AST_EXPR_AS: return "the result of a cast";
-    case AST_EXPR_GET_VARIABLE: return "a variable";
-    case AST_EXPR_DEREFERENCE: return "the value of a pointer";
-    case AST_EXPR_AND: return "the result of 'and'";
-    case AST_EXPR_OR: return "the result of 'or'";
-    case AST_EXPR_NOT: return "the result of 'not'";
-
-    case AST_EXPR_ADD:
-    case AST_EXPR_SUB:
-    case AST_EXPR_MUL:
-    case AST_EXPR_DIV:
-    case AST_EXPR_MOD:
-    case AST_EXPR_NEG:
-        return "the result of a calculation";
-
-    case AST_EXPR_EQ:
-    case AST_EXPR_NE:
-    case AST_EXPR_GT:
-    case AST_EXPR_GE:
-    case AST_EXPR_LT:
-    case AST_EXPR_LE:
-        return "the result of a comparison";
-
-    case AST_EXPR_PRE_INCREMENT:
-    case AST_EXPR_POST_INCREMENT:
-        return "the result of incrementing a value";
-
-    case AST_EXPR_PRE_DECREMENT:
-    case AST_EXPR_POST_DECREMENT:
-        return "the result of decrementing a value";
-
-    case AST_EXPR_ADDRESS_OF:
-        snprintf(result, sizeof result, "address of %s", short_expression_description(&expr->data.operands[0]));
-        break;
-
-    case AST_EXPR_GET_FIELD:
-    case AST_EXPR_DEREF_AND_GET_FIELD:
-        snprintf(result, sizeof result, "field '%s'", expr->data.field.fieldname);
-        break;
-    }
-
-    return result;
-}
-
-/*
-The & operator can't go in front of most expressions.
-You can't do &(1 + 2), for example.
-
-The same rules apply to assignments: "foo = bar" is treated as setting the
-value of the pointer &foo to bar.
-
-errmsg_template can be e.g. "cannot take address of %s" or "cannot assign to %s"
-*/
-static void ensure_can_take_address(const AstExpression *expr, const char *errmsg_template)
-{
-    switch(expr->kind) {
-    case AST_EXPR_GET_VARIABLE:
-    case AST_EXPR_DEREFERENCE:
-    case AST_EXPR_INDEXING:  // &foo[bar]
-    case AST_EXPR_DEREF_AND_GET_FIELD:  // &foo->bar = foo + offset (it doesn't use &foo)
-        break;
-    case AST_EXPR_GET_FIELD:
-        // &foo.bar = &foo + offset
-        ensure_can_take_address(&expr->data.operands[0], errmsg_template);
-        break;
-    default:
-        fail_with_error(expr->location, errmsg_template, short_expression_description(expr));
-    }
-}
-
-static const Type *check_increment_or_decrement(TypeContext *ctx, const AstExpression *expr)
-{
-    const char *bad_type_fmt, *bad_expr_fmt;
-    switch(expr->kind) {
-    case AST_EXPR_PRE_INCREMENT:
-    case AST_EXPR_POST_INCREMENT:
-        bad_type_fmt = "cannot increment a value of type %s";
-        bad_expr_fmt = "cannot increment %s";
-        break;
-    case AST_EXPR_PRE_DECREMENT:
-    case AST_EXPR_POST_DECREMENT:
-        bad_type_fmt = "cannot decrement a value of type %s";
-        bad_expr_fmt = "cannot decrement %s";
-        break;
-    default:
-        assert(0);
-    }
-
-    ensure_can_take_address(&expr->data.operands[0], bad_expr_fmt);
-    const Type *t = typecheck_expression_not_void(ctx, &expr->data.operands[0])->type;
-    if (!is_integer_type(t) && !is_pointer_type(t))
-        fail_with_error(expr->location, bad_type_fmt, t->name);
-    return t;
-}
-
-static void typecheck_dereferenced_pointer(Location location, const Type *t)
-{
-    // TODO: improved error message for dereferencing void*
-    if (t->kind != TYPE_POINTER)
-        fail_with_error(location, "the dereference operator '*' is only for pointers, not for %s", t->name);
-}
-
-// ptr[index]
-static const Type *typecheck_indexing(
-    TypeContext *ctx, const AstExpression *ptrexpr, const AstExpression *indexexpr)
-{
-    const Type *ptrtype = typecheck_expression_not_void(ctx, ptrexpr)->type;
-    if (ptrtype->kind != TYPE_POINTER && ptrtype->kind != TYPE_ARRAY)
-        fail_with_error(ptrexpr->location, "value of type %s cannot be indexed", ptrtype->name);
-    if (ptrtype->kind == TYPE_ARRAY)
-        ensure_can_take_address(ptrexpr, "cannot create a pointer into an array that comes from %s");
-
-    const Type *indextype = typecheck_expression_not_void(ctx, indexexpr)->type;
-    if (!is_integer_type(indextype)) {
-        fail_with_error(
-            indexexpr->location,
-            "the index inside [...] must be an integer, not %s",
-            indextype->name);
-    }
-
-    if (ptrtype->kind == TYPE_ARRAY)
-        return ptrtype->data.array.membertype;
-    else
-        return ptrtype->data.valuetype;
-}
-
-static void typecheck_and_or(
-    TypeContext *ctx, const AstExpression *lhsexpr, const AstExpression *rhsexpr, const char *and_or)
-{
-    assert(!strcmp(and_or, "and") || !strcmp(and_or, "or"));
-    char errormsg[100];
-    sprintf(errormsg, "'%s' only works with booleans, not FROM", and_or);
-
-    typecheck_expression_with_implicit_cast(ctx, lhsexpr, boolType, errormsg);
-    typecheck_expression_with_implicit_cast(ctx, rhsexpr, boolType, errormsg);
-}
-
-static const char *nth(int n)
-{
-    assert(n >= 1);
-
-    const char *first_few[] = { NULL, "first", "second", "third", "fourth", "fifth", "sixth" };
-    if (n < (int)(sizeof(first_few)/sizeof(first_few[0])))
-        return first_few[n];
-
-    static char result[100];
-    sprintf(result, "%dth", n);
-    return result;
-}
-
-// returns NULL if the function doesn't return anything, otherwise non-owned pointer to non-owned type
-static const Type *typecheck_function_call(TypeContext *ctx, const AstCall *call, Location location)
-{
-    const Signature *sig = find_function(ctx, call->calledname);
-    if (!sig)
-        fail_with_error(location, "function '%s' not found", call->calledname);
-    char *sigstr = signature_to_string(sig, false);
-
-    if (call->nargs < sig->nargs || (call->nargs > sig->nargs && !sig->takes_varargs)) {
-        fail_with_error(
-            location,
-            "function %s takes %d argument%s, but it was called with %d argument%s",
-            sigstr,
-            sig->nargs,
-            sig->nargs==1?"":"s",
-            call->nargs,
-            call->nargs==1?"":"s"
-        );
-    }
-
-    for (int i = 0; i < sig->nargs; i++) {
-        // This is a common error, so worth spending some effort to get a good error message.
-        char msg[500];
-        snprintf(msg, sizeof msg, "%s argument of function %s should have type TO, not FROM", nth(i+1), sigstr);
-        typecheck_expression_with_implicit_cast(ctx, &call->args[i], sig->argtypes[i], msg);
-    }
-    for (int i = sig->nargs; i < call->nargs; i++) {
-        // This code runs for varargs, e.g. the things to format in printf().
-        ExpressionTypes *types = typecheck_expression_not_void(ctx, &call->args[i]);
-
-        if (types->type->kind == TYPE_ARRAY) {
-            fail_with_error(
-                call->args[i].location,
-                "arrays cannot be passed as varargs (try &array[0] instead of array)");
-        }
-
-        if ((is_integer_type(types->type) && types->type->data.width_in_bits < 32)
-            || types->type == boolType)
-        {
-            // Add implicit cast to signed int, just like in C.
-            do_implicit_cast(types, intType, (Location){0}, NULL);
-        }
-    }
-
-    free(sigstr);
-    return sig->returntype;
-}
-
-static const Type *typecheck_struct_field(
-    const Type *structtype, const char *fieldname, Location location)
-{
-    assert(structtype->kind == TYPE_STRUCT);
-
-    for (int i = 0; i < structtype->data.structfields.count; i++)
-        if (!strcmp(structtype->data.structfields.names[i], fieldname))
-            return structtype->data.structfields.types[i];
-
-    fail_with_error(location, "struct %s has no field named '%s'", structtype->name, fieldname);
-}
-
-static const Type *typecheck_struct_init(TypeContext *ctx, const AstCall *call, Location location)
-{
-    struct AstType tmp = { .kind = AST_TYPE_NAMED, .location = location };
-    safe_strcpy(tmp.data.name, call->calledname);
-    const Type *t = type_from_ast(ctx, &tmp);
-
-    if (t->kind != TYPE_STRUCT) {
-        // TODO: test this error. Currently it can never happen because
-        // all non-struct types are created with keywords, and this
-        // function is called only when there is a name token followed
-        // by a '{'.
-        fail_with_error(location, "type %s cannot be instantiated with the Foo{...} syntax", t->name);
-    }
-
-    for (int i = 0; i < call->nargs; i++) {
-        const Type *fieldtype = typecheck_struct_field(t, call->argnames[i], call->args[i].location);
-        char msg[1000];
-        snprintf(msg, sizeof msg,
-            "value for field '%s' of struct %s must be of type TO, not FROM",
-            call->argnames[i], call->calledname);
-        typecheck_expression_with_implicit_cast(ctx, &call->args[i], fieldtype, msg);
-    }
-
-    return t;
-}
-
-static ExpressionTypes *typecheck_expression(TypeContext *ctx, const AstExpression *expr)
-{
-    const Type *temptype;
-    const Type *result;
-
-    switch(expr->kind) {
-    case AST_EXPR_FUNCTION_CALL:
-        {
-            const Type *ret = typecheck_function_call(ctx, &expr->data.call, expr->location);
-            if (!ret)
-                return NULL;
-            result = ret;
-        }
-        break;
-    case AST_EXPR_SIZEOF:
-        typecheck_expression_not_void(ctx, &expr->data.operands[0]);
-        result = longType;
-        break;
-    case AST_EXPR_BRACE_INIT:
-        result = typecheck_struct_init(ctx, &expr->data.call, expr->location);
-        break;
-    case AST_EXPR_GET_FIELD:
-        temptype = typecheck_expression_not_void(ctx, expr->data.field.obj)->type;
-        if (temptype->kind != TYPE_STRUCT)
-            fail_with_error(
-                expr->location,
-                "left side of the '.' operator must be a struct, not %s",
-                temptype->name);
-        result = typecheck_struct_field(temptype, expr->data.field.fieldname, expr->location);
-        break;
-    case AST_EXPR_DEREF_AND_GET_FIELD:
-        temptype = typecheck_expression_not_void(ctx, expr->data.field.obj)->type;
-        if (temptype->kind != TYPE_POINTER || temptype->data.valuetype->kind != TYPE_STRUCT)
-            fail_with_error(
-                expr->location,
-                "left side of the '->' operator must be a pointer to a struct, not %s",
-                temptype->name);
-        result = typecheck_struct_field(temptype->data.valuetype, expr->data.field.fieldname, expr->location);
-        break;
-    case AST_EXPR_INDEXING:
-        result = typecheck_indexing(ctx, &expr->data.operands[0], &expr->data.operands[1]);
-        break;
-    case AST_EXPR_ADDRESS_OF:
-        ensure_can_take_address(&expr->data.operands[0], "the '&' operator cannot be used with %s");
-        temptype = typecheck_expression_not_void(ctx, &expr->data.operands[0])->type;
-        result = get_pointer_type(temptype);
-        break;
-    case AST_EXPR_GET_VARIABLE:
-        result = find_any_var(ctx, expr->data.varname);
-        if (!result)
-            fail_with_error(expr->location, "no variable named '%s'", expr->data.varname);
-        break;
-    case AST_EXPR_DEREFERENCE:
-        temptype = typecheck_expression_not_void(ctx, &expr->data.operands[0])->type;
-        typecheck_dereferenced_pointer(expr->location, temptype);
-        result = temptype->data.valuetype;
-        break;
-    case AST_EXPR_CONSTANT:
-        result = type_of_constant(&expr->data.constant);
-        break;
-    case AST_EXPR_AND:
-        typecheck_and_or(ctx, &expr->data.operands[0], &expr->data.operands[1], "and");
-        result = boolType;
-        break;
-    case AST_EXPR_OR:
-        typecheck_and_or(ctx, &expr->data.operands[0], &expr->data.operands[1], "or");
-        result = boolType;
-        break;
-    case AST_EXPR_NOT:
-        typecheck_expression_with_implicit_cast(
-            ctx, &expr->data.operands[0], boolType,
-            "value after 'not' must be a boolean, not FROM");
-        result = boolType;
-        break;
-    case AST_EXPR_NEG:
-        result = typecheck_expression(ctx, &expr->data.operands[0])->type;
-        if (result->kind != TYPE_SIGNED_INTEGER && !is_float_type(result))
-            fail_with_error(
-                expr->location,
-                "value after '-' must be a float or double or a signed integer, not %s",
-                result->name);
-        break;
-    case AST_EXPR_ADD:
-    case AST_EXPR_SUB:
-    case AST_EXPR_MUL:
-    case AST_EXPR_DIV:
-    case AST_EXPR_MOD:
-    case AST_EXPR_EQ:
-    case AST_EXPR_NE:
-    case AST_EXPR_GT:
-    case AST_EXPR_GE:
-    case AST_EXPR_LT:
-    case AST_EXPR_LE:
-        {
-            ExpressionTypes *lhstypes = typecheck_expression_not_void(ctx, &expr->data.operands[0]);
-            ExpressionTypes *rhstypes = typecheck_expression_not_void(ctx, &expr->data.operands[1]);
-            result = check_binop(expr->kind, expr->location, lhstypes, rhstypes);
-            break;
-        }
-    case AST_EXPR_PRE_INCREMENT:
-    case AST_EXPR_PRE_DECREMENT:
-    case AST_EXPR_POST_INCREMENT:
-    case AST_EXPR_POST_DECREMENT:
-        result = check_increment_or_decrement(ctx, expr);
-        break;
-    case AST_EXPR_AS:
-        temptype = typecheck_expression_not_void(ctx, expr->data.as.obj)->type;
-        result = type_from_ast(ctx, &expr->data.as.type);
-        check_explicit_cast(temptype, result, expr->location);
-        break;
-    }
-
-    ExpressionTypes *types = calloc(1, sizeof *types);
-    types->expr = expr;
-    types->type = result;
-    Append(&ctx->expr_types, types);
-    return types;
-}
-
-static void typecheck_statement(TypeContext *ctx, const AstStatement *stmt);
-
-static void typecheck_body(TypeContext *ctx, const AstBody *body)
-{
-    for (int i = 0; i < body->nstatements; i++)
-        typecheck_statement(ctx, &body->statements[i]);
-}
-
-static void typecheck_if_statement(TypeContext *ctx, const AstIfStatement *ifstmt)
-{
-    for (int i = 0; i < ifstmt->n_if_and_elifs; i++) {
-        const char *errmsg;
-        if (i == 0)
-            errmsg = "'if' condition must be a boolean, not FROM";
-        else
-            errmsg = "'elif' condition must be a boolean, not FROM";
-
-        typecheck_expression_with_implicit_cast(
-            ctx, &ifstmt->if_and_elifs[i].condition, boolType, errmsg);
-        typecheck_body(ctx, &ifstmt->if_and_elifs[i].body);
-    }
-    typecheck_body(ctx, &ifstmt->elsebody);
-}
-
-static void typecheck_statement(TypeContext *ctx, const AstStatement *stmt)
-{
-    switch(stmt->kind) {
-    case AST_STMT_IF:
-        typecheck_if_statement(ctx, &stmt->data.ifstatement);
-        break;
-
-    case AST_STMT_WHILE:
-        typecheck_expression_with_implicit_cast(
-            ctx, &stmt->data.whileloop.condition, boolType,
-            "'while' condition must be a boolean, not FROM");
-        typecheck_body(ctx, &stmt->data.whileloop.body);
-        break;
-
-    case AST_STMT_FOR:
-        typecheck_statement(ctx, stmt->data.forloop.init);
-        typecheck_expression_with_implicit_cast(
-            ctx, &stmt->data.forloop.cond, boolType,
-            "'for' condition must be a boolean, not FROM");
-        typecheck_body(ctx, &stmt->data.forloop.body);
-        typecheck_statement(ctx, stmt->data.forloop.incr);
-        break;
-
-    case AST_STMT_BREAK:
-        break;
-
-    case AST_STMT_CONTINUE:
-        break;
-
-    case AST_STMT_ASSIGN:
-        {
-            const AstExpression *targetexpr = &stmt->data.assignment.target;
-            const AstExpression *valueexpr = &stmt->data.assignment.value;
-            if (targetexpr->kind == AST_EXPR_GET_VARIABLE
-                && !find_any_var(ctx, targetexpr->data.varname))
-            {
-                // Making a new variable. Use the type of the value being assigned.
-                const ExpressionTypes *types = typecheck_expression(ctx, valueexpr);
-                add_variable(ctx, types->type, targetexpr->data.varname);
-            } else {
-                // Convert value to the type of an existing variable or other assignment target.
-                ensure_can_take_address(targetexpr, "cannot assign to %s");
-
-                char errmsg[500];
-                if (targetexpr->kind == AST_EXPR_DEREFERENCE) {
-                    strcpy(errmsg, "cannot place a value of type FROM into a pointer of type TO*");
-                } else {
-                    snprintf(errmsg, sizeof errmsg,
-                        "cannot assign a value of type FROM to %s of type TO",
-                        short_expression_description(targetexpr));
-                }
-                const ExpressionTypes *targettypes = typecheck_expression(ctx, targetexpr);
-                typecheck_expression_with_implicit_cast(ctx, valueexpr, targettypes->type, errmsg);
-            }
-            break;
-        }
-
-    case AST_STMT_INPLACE_ADD:
-    case AST_STMT_INPLACE_SUB:
-    case AST_STMT_INPLACE_MUL:
-    case AST_STMT_INPLACE_DIV:
-    case AST_STMT_INPLACE_MOD:
-    {
-        const AstExpression *targetexpr = &stmt->data.assignment.target;
-        const AstExpression *valueexpr = &stmt->data.assignment.value;
-
-        // TODO: test this
-        ensure_can_take_address(targetexpr, "cannot assign to %s");
-
-        const char *opname;
-        switch(stmt->kind) {
-            case AST_STMT_INPLACE_ADD: opname = "addition"; break;
-            case AST_STMT_INPLACE_SUB: opname = "subtraction"; break;
-            case AST_STMT_INPLACE_MUL: opname = "multiplication"; break;
-            case AST_STMT_INPLACE_DIV: opname = "division"; break;
-            case AST_STMT_INPLACE_MOD: opname = "modulo"; break;
-            default: assert(0);
-        }
-
-        // TODO: test this
-        char errmsg[500];
-        sprintf(errmsg, "%s produced a value of type FROM which cannot be assigned back to TO", opname);
-
-        const ExpressionTypes *targettypes = typecheck_expression(ctx, targetexpr);
-        typecheck_expression_with_implicit_cast(ctx, valueexpr, targettypes->type, errmsg);
-        break;
-    }
-
-    case AST_STMT_RETURN_VALUE:
-    {
-        if(!ctx->current_function_signature->returntype){
-            fail_with_error(
-                stmt->location,
-                "function '%s' cannot return a value because it was defined with '-> void'",
-                ctx->current_function_signature->funcname);
-        }
-
-        char msg[200];
-        snprintf(msg, sizeof msg,
-            "attempting to return a value of type FROM from function '%s' defined with '-> TO'",
-            ctx->current_function_signature->funcname);
-        typecheck_expression_with_implicit_cast(
-            ctx, &stmt->data.expression, find_local_var(ctx, "return")->type, msg);
-        break;
-    }
-
-    case AST_STMT_RETURN_WITHOUT_VALUE:
-        if (ctx->current_function_signature->returntype) {
-            fail_with_error(
-                stmt->location,
-                "a return value is needed, because the return type of function '%s' is %s",
-                ctx->current_function_signature->funcname,
-                ctx->current_function_signature->returntype->name);
-        }
-        break;
-
-    case AST_STMT_DECLARE_LOCAL_VAR:
-        if (find_any_var(ctx, stmt->data.vardecl.name))
-            fail_with_error(stmt->location, "a variable named '%s' already exists", stmt->data.vardecl.name);
-
-        const Type *type = type_from_ast(ctx, &stmt->data.vardecl.type);
-        if (stmt->data.vardecl.value) {
-            typecheck_expression_with_implicit_cast(
-                ctx, stmt->data.vardecl.value, type,
-                "initial value for variable of type TO cannot be of type FROM");
-        }
-        add_variable(ctx, type, stmt->data.vardecl.name);
-        break;
-
-    case AST_STMT_EXPRESSION_STATEMENT:
-        typecheck_expression(ctx, &stmt->data.expression);
-        break;
-    }
-}
-
-Signature typecheck_function(TypeContext *ctx, Location funcname_location, const AstSignature *astsig, const AstBody *body)
-{
-    if (find_function(ctx, astsig->funcname))
-        fail_with_error(funcname_location, "a function named '%s' already exists", astsig->funcname);
-
-    Signature sig = { .nargs = astsig->args.len, .takes_varargs = astsig->takes_varargs };
-    safe_strcpy(sig.funcname, astsig->funcname);
-
-    size_t size = sizeof(sig.argnames[0]) * sig.nargs;
-    sig.argnames = malloc(size);
-    for (int i = 0; i < sig.nargs; i++)
-        safe_strcpy(sig.argnames[i], astsig->args.ptr[i].name);
-
-    sig.argtypes = malloc(sizeof(sig.argtypes[0]) * sig.nargs);  // NOLINT
-    for (int i = 0; i < sig.nargs; i++)
-        sig.argtypes[i] = type_from_ast(ctx, &astsig->args.ptr[i].type);
-
-    sig.returntype = type_or_void_from_ast(ctx, &astsig->returntype);
-    // TODO: validate main() parameters
-    // TODO: test main() taking parameters
-    if (!strcmp(sig.funcname, "main") && sig.returntype != intType) {
-        fail_with_error(astsig->returntype.location, "the main() function must return int");
-    }
-
-    sig.returntype_location = astsig->returntype.location;
-
-    assert(ctx->current_function_signature == NULL);
-    assert(ctx->expr_types.len == 0);
-    assert(ctx->locals.len == 0);
-
-    // Make signature of current function usable in function calls (recursion)
-    Append(&ctx->function_signatures, sig);
-    ctx->current_function_signature = &ctx->function_signatures.ptr[ctx->function_signatures.len - 1];
-
-    if (body) {
-        for (int i = 0; i < sig.nargs; i++) {
-            LocalVariable *v = add_variable(ctx, sig.argtypes[i], sig.argnames[i]);
-            v->is_argument = true;
-        }
-        if (sig.returntype)
-            add_variable(ctx, sig.returntype, "return");
-
-        typecheck_body(ctx, body);
-    }
-
-    ctx->current_function_signature = NULL;
-
-    ExportSymbol es = { .kind = EXPSYM_FUNCTION, .data.funcsignature = copy_signature(&sig) };
-    safe_strcpy(es.name, sig.funcname);
-    Append(&ctx->exports, es);
-
-    return copy_signature(&sig);
-}
-
-void typecheck_struct(TypeContext *ctx, const AstStructDef *structdef, Location location)
-{
-    if (find_type(ctx, structdef->name))
-        fail_with_error(location, "a type named '%s' already exists", structdef->name);
-
-    int n = structdef->fields.len;
-
-    char (*fieldnames)[100] = malloc(n * sizeof(fieldnames[0]));
-    for (int i = 0; i<n; i++)
-        safe_strcpy(fieldnames[i], structdef->fields.ptr[i].name);
-
-    const Type **fieldtypes = malloc(n * sizeof fieldtypes[0]);  // NOLINT
-    for (int i = 0; i < n; i++)
-        fieldtypes[i] = type_from_ast(ctx, &structdef->fields.ptr[i].type);
-
-    Type *structtype = create_struct(structdef->name, n, fieldnames, fieldtypes);
-    Append(&ctx->structs, structtype);
-
-    ExportSymbol es = { .kind = EXPSYM_TYPE, .data.type = structtype };
-    safe_strcpy(es.name, structdef->name);
-    Append(&ctx->exports, es);
-}
-
-GlobalVariable *typecheck_global_var(TypeContext *ctx, const AstNameTypeValue *vardecl)
-{
-    assert(!vardecl->value);
-    GlobalVariable *g = calloc(1, sizeof *g);
-    safe_strcpy(g->name, vardecl->name);
-    g->type = type_from_ast(ctx, &vardecl->type);
-    Append(&ctx->globals, g);
-
-    ExportSymbol es = { .kind = EXPSYM_GLOBAL_VAR, .data.type = g->type };
-    safe_strcpy(es.name, g->name);
-    Append(&ctx->exports, es);
-
-    return g;
-}
-
-void reset_type_context(TypeContext *ctx)
-{
-    for (ExpressionTypes **et = ctx->expr_types.ptr; et < End(ctx->expr_types); et++)
-        free(*et);
-    ctx->expr_types.len = 0;
-    ctx->locals.len = 0;
-}+#include "jou_compiler.h"
+
+static const LocalVariable *find_local_var(const TypeContext *ctx, const char *name)
+{
+    for (LocalVariable **var = ctx->locals.ptr; var < End(ctx->locals); var++)
+        if (!strcmp((*var)->name, name))
+            return *var;
+    return NULL;
+}
+
+static const Type *find_any_var(const TypeContext *ctx, const char *name)
+{
+    for (LocalVariable **var = ctx->locals.ptr; var < End(ctx->locals); var++)
+        if (!strcmp((*var)->name, name))
+            return (*var)->type;
+
+    for (GlobalVariable **var = ctx->globals.ptr; var < End(ctx->globals); var++)
+        if (!strcmp((*var)->name, name))
+            return (*var)->type;
+
+    for (const ExportSymbol **es = ctx->imports.ptr; es < End(ctx->imports); es++)
+        if ((*es)->kind == EXPSYM_GLOBAL_VAR && !strcmp((*es)->name, name))
+            return (*es)->data.type;
+
+    return NULL;
+}
+
+static LocalVariable *add_variable(TypeContext *ctx, const Type *t, const char *name)
+{
+    LocalVariable *var = calloc(1, sizeof *var);
+    var->id = ctx->locals.len;
+    var->type = t;
+
+    assert(name);
+    assert(!find_local_var(ctx, name));
+    assert(strlen(name) < sizeof var->name);
+    strcpy(var->name, name);
+
+    Append(&ctx->locals, var);
+    return var;
+}
+
+static const Signature *find_function(const TypeContext *ctx, const char *name)
+{
+    for (Signature *sig = ctx->function_signatures.ptr; sig < End(ctx->function_signatures); sig++)
+        if (!strcmp(sig->funcname, name))
+            return sig;
+
+    for (const ExportSymbol **es = ctx->imports.ptr; es < End(ctx->imports); es++)
+        if ((*es)->kind == EXPSYM_FUNCTION && !strcmp((*es)->name, name))
+            return &(*es)->data.funcsignature;
+
+    return NULL;
+}
+
+static const Type *find_type(const TypeContext *ctx, const char *name)
+{
+    for (Type **t = ctx->structs.ptr; t < End(ctx->structs); t++)
+        if (!strcmp((*t)->name, name))
+            return *t;
+
+    for (const ExportSymbol **es = ctx->imports.ptr; es < End(ctx->imports); es++)
+        if ((*es)->kind == EXPSYM_TYPE && !strcmp((*es)->name, name))
+            return (*es)->data.type;
+
+    return NULL;
+}
+
+int evaluate_array_length(const AstExpression *expr)
+{
+    if (expr->kind == AST_EXPR_CONSTANT
+        && expr->data.constant.kind == CONSTANT_INTEGER
+        && expr->data.constant.data.integer.is_signed
+        && expr->data.constant.data.integer.width_in_bits == 32)
+    {
+        return (int)expr->data.constant.data.integer.value;
+    }
+
+    fail_with_error(expr->location, "cannot evaluate array length at compile time");
+}
+
+// NULL return value means it is void
+static const Type *type_or_void_from_ast(const TypeContext *ctx, const AstType *asttype);
+
+static const Type *type_from_ast(const TypeContext *ctx, const AstType *asttype)
+{
+    const Type *t = type_or_void_from_ast(ctx, asttype);
+    if (!t)
+        fail_with_error(asttype->location, "'void' cannot be used here because it is not a type");
+    return t;
+}
+
+static const Type *type_or_void_from_ast(const TypeContext *ctx, const AstType *asttype)
+{
+    const Type *tmp;
+
+    switch(asttype->kind) {
+    case AST_TYPE_NAMED:
+        if (!strcmp(asttype->data.name, "int"))
+            return intType;
+        if (!strcmp(asttype->data.name, "long"))
+            return longType;
+        if (!strcmp(asttype->data.name, "byte"))
+            return byteType;
+        if (!strcmp(asttype->data.name, "bool"))
+            return boolType;
+        if (!strcmp(asttype->data.name, "float"))
+            return floatType;
+        if (!strcmp(asttype->data.name, "double"))
+            return doubleType;
+        if (!strcmp(asttype->data.name, "void"))
+            return NULL;
+        if ((tmp = find_type(ctx, asttype->data.name)))
+            return tmp;
+        fail_with_error(asttype->location, "there is no type named '%s'", asttype->data.name);
+
+    case AST_TYPE_POINTER:
+        tmp = type_or_void_from_ast(ctx, asttype->data.valuetype);
+        if (tmp)
+            return get_pointer_type(tmp);
+        else
+            return voidPtrType;
+
+    case AST_TYPE_ARRAY:
+        tmp = type_from_ast(ctx, asttype->data.valuetype);
+        int len = evaluate_array_length(asttype->data.array.len);
+        if (len <= 0)
+            fail_with_error(asttype->data.array.len->location, "array length must be positive");
+        return get_array_type(tmp, len);
+    }
+}
+
+/*
+Implicit casts are used in many places, e.g. function arguments.
+
+When you pass an argument of the wrong type, it's best to give an error message
+that says so, instead of some generic "expected type foo, got object of type bar"
+kind of message.
+
+The template can contain "FROM" and "TO". They will be substituted with names
+of types. We cannot use printf() style functions because the arguments can be in
+any order.
+*/
+static noreturn void fail_with_implicit_cast_error(
+    Location location, const char *template, const Type *from, const Type *to)
+{
+    List(char) msg = {0};
+    while(*template){
+        if (!strncmp(template, "FROM", 4)) {
+            AppendStr(&msg, from->name);
+            template += 4;
+        } else if (!strncmp(template, "TO", 2)) {
+            AppendStr(&msg, to->name);
+            template += 2;
+        } else {
+            Append(&msg, template[0]);
+            template++;
+        }
+    }
+    fail_with_error(location, "%.*s", msg.len, msg.ptr);
+}
+
+static void do_implicit_cast(
+    ExpressionTypes *types, const Type *to, Location location, const char *errormsg_template)
+{
+    const Type *from = types->type;
+    if (from == to)
+        return;
+
+    bool can_cast =
+        errormsg_template == NULL   // This can be used to "force" a cast to happen.
+        || (
+            // Cast to bigger integer types implicitly, unless it is signed-->unsigned.
+            is_integer_type(from)
+            && is_integer_type(to)
+            && from->data.width_in_bits < to->data.width_in_bits
+            && !(from->kind == TYPE_SIGNED_INTEGER && to->kind == TYPE_UNSIGNED_INTEGER)
+        ) || (
+            is_integer_type(from) && is_float_type(to)
+        ) || (
+            // Cast from any integer type to double.
+            is_integer_type(from) && to == doubleType
+        ) || (
+            // Cast implicitly between void pointer and any other pointer.
+            (from->kind == TYPE_POINTER && to->kind == TYPE_VOID_POINTER)
+            || (from->kind == TYPE_VOID_POINTER && to->kind == TYPE_POINTER)
+        );
+
+    if (!can_cast)
+        fail_with_implicit_cast_error(location, errormsg_template, from, to);
+
+    assert(!types->type_after_cast);
+    types->type_after_cast = to;
+}
+
+static void check_explicit_cast(const Type *from, const Type *to, Location location)
+{
+    if (
+        from != to  // TODO: should probably be error if it's the same type.
+        && !(is_pointer_type(from) && is_pointer_type(to))
+        && !(is_integer_type(from) && is_integer_type(to))
+        // TODO: pointer-to-int, int-to-pointer
+    )
+    {
+        // TODO: test this error
+        fail_with_error(location, "cannot cast from type %s to %s", from->name, to->name);
+    }
+}
+
+static ExpressionTypes *typecheck_expression(TypeContext *ctx, const AstExpression *expr);
+
+static ExpressionTypes *typecheck_expression_not_void(TypeContext *ctx, const AstExpression *expr)
+{
+    ExpressionTypes *types = typecheck_expression(ctx, expr);
+    if (!types) {
+        assert(expr->kind == AST_EXPR_FUNCTION_CALL);
+        fail_with_error(
+            expr->location, "function '%s' does not return a value", expr->data.call.calledname);
+    }
+    return types;
+}
+
+static void typecheck_expression_with_implicit_cast(
+    TypeContext *ctx,
+    const AstExpression *expr,
+    const Type *casttype,
+    const char *errormsg_template)
+{
+    ExpressionTypes *types = typecheck_expression_not_void(ctx, expr);
+    do_implicit_cast(types, casttype, expr->location, errormsg_template);
+}
+
+static const Type *check_binop(
+    enum AstExpressionKind op,
+    Location location,
+    ExpressionTypes *lhstypes,
+    ExpressionTypes *rhstypes)
+{
+    const char *do_what;
+    switch(op) {
+    case AST_EXPR_ADD: do_what = "add"; break;
+    case AST_EXPR_SUB: do_what = "subtract"; break;
+    case AST_EXPR_MUL: do_what = "multiply"; break;
+    case AST_EXPR_DIV: do_what = "divide"; break;
+    case AST_EXPR_MOD: do_what = "take remainder with"; break;
+
+    case AST_EXPR_EQ:
+    case AST_EXPR_NE:
+    case AST_EXPR_GT:
+    case AST_EXPR_GE:
+    case AST_EXPR_LT:
+    case AST_EXPR_LE:
+        do_what = "compare";
+        break;
+
+    default:
+        assert(0);
+    }
+
+    bool got_integers = is_integer_type(lhstypes->type) && is_integer_type(rhstypes->type);
+    bool got_numbers = is_number_type(lhstypes->type) && is_number_type(rhstypes->type);
+    bool got_pointers = (
+        is_pointer_type(lhstypes->type)
+        && is_pointer_type(rhstypes->type)
+        && (
+            // Ban comparisons like int* == byte*, unless one of the two types is void*
+            lhstypes->type == rhstypes->type
+            || lhstypes->type == voidPtrType
+            || rhstypes->type == voidPtrType
+        )
+    );
+
+    if (!got_integers && !got_numbers && !(got_pointers && (op == AST_EXPR_EQ || op == AST_EXPR_NE)))
+        fail_with_error(location, "wrong types: cannot %s %s and %s", do_what, lhstypes->type->name, rhstypes->type->name);
+
+    // TODO: is this a good idea?
+    const Type *cast_type;
+    if (got_integers) {
+        cast_type = get_integer_type(
+            max(lhstypes->type->data.width_in_bits, rhstypes->type->data.width_in_bits),
+            lhstypes->type->kind == TYPE_SIGNED_INTEGER || rhstypes->type->kind == TYPE_SIGNED_INTEGER
+        );
+    }
+    if (got_pointers) {
+        cast_type = voidPtrType;
+    }
+    if (got_numbers && !got_integers) {
+        cast_type = (lhstypes->type == doubleType || rhstypes->type == doubleType) ? doubleType : floatType;
+    }
+
+    do_implicit_cast(lhstypes, cast_type, (Location){0}, NULL);
+    do_implicit_cast(rhstypes, cast_type, (Location){0}, NULL);
+
+    switch(op) {
+        case AST_EXPR_ADD:
+        case AST_EXPR_SUB:
+        case AST_EXPR_MUL:
+        case AST_EXPR_DIV:
+        case AST_EXPR_MOD:
+            return cast_type;
+        case AST_EXPR_EQ:
+        case AST_EXPR_NE:
+        case AST_EXPR_GT:
+        case AST_EXPR_GE:
+        case AST_EXPR_LT:
+        case AST_EXPR_LE:
+            return boolType;
+        default:
+            assert(0);
+    }
+}
+
+// Intended for errors. Returned string can be overwritten in next call.
+static const char *short_expression_description(const AstExpression *expr)
+{
+    static char result[200];
+
+    switch(expr->kind) {
+    // Imagine "cannot assign to" in front of these, e.g. "cannot assign to a constant"
+    case AST_EXPR_CONSTANT: return "a constant";
+    case AST_EXPR_SIZEOF: return "a sizeof expression";
+    case AST_EXPR_FUNCTION_CALL: return "a function call";
+    case AST_EXPR_BRACE_INIT: return "a newly created instance";
+    case AST_EXPR_INDEXING: return "an indexed value";
+    case AST_EXPR_AS: return "the result of a cast";
+    case AST_EXPR_GET_VARIABLE: return "a variable";
+    case AST_EXPR_DEREFERENCE: return "the value of a pointer";
+    case AST_EXPR_AND: return "the result of 'and'";
+    case AST_EXPR_OR: return "the result of 'or'";
+    case AST_EXPR_NOT: return "the result of 'not'";
+
+    case AST_EXPR_ADD:
+    case AST_EXPR_SUB:
+    case AST_EXPR_MUL:
+    case AST_EXPR_DIV:
+    case AST_EXPR_MOD:
+    case AST_EXPR_NEG:
+        return "the result of a calculation";
+
+    case AST_EXPR_EQ:
+    case AST_EXPR_NE:
+    case AST_EXPR_GT:
+    case AST_EXPR_GE:
+    case AST_EXPR_LT:
+    case AST_EXPR_LE:
+        return "the result of a comparison";
+
+    case AST_EXPR_PRE_INCREMENT:
+    case AST_EXPR_POST_INCREMENT:
+        return "the result of incrementing a value";
+
+    case AST_EXPR_PRE_DECREMENT:
+    case AST_EXPR_POST_DECREMENT:
+        return "the result of decrementing a value";
+
+    case AST_EXPR_ADDRESS_OF:
+        snprintf(result, sizeof result, "address of %s", short_expression_description(&expr->data.operands[0]));
+        break;
+
+    case AST_EXPR_GET_FIELD:
+    case AST_EXPR_DEREF_AND_GET_FIELD:
+        snprintf(result, sizeof result, "field '%s'", expr->data.field.fieldname);
+        break;
+    }
+
+    return result;
+}
+
+/*
+The & operator can't go in front of most expressions.
+You can't do &(1 + 2), for example.
+
+The same rules apply to assignments: "foo = bar" is treated as setting the
+value of the pointer &foo to bar.
+
+errmsg_template can be e.g. "cannot take address of %s" or "cannot assign to %s"
+*/
+static void ensure_can_take_address(const AstExpression *expr, const char *errmsg_template)
+{
+    switch(expr->kind) {
+    case AST_EXPR_GET_VARIABLE:
+    case AST_EXPR_DEREFERENCE:
+    case AST_EXPR_INDEXING:  // &foo[bar]
+    case AST_EXPR_DEREF_AND_GET_FIELD:  // &foo->bar = foo + offset (it doesn't use &foo)
+        break;
+    case AST_EXPR_GET_FIELD:
+        // &foo.bar = &foo + offset
+        ensure_can_take_address(&expr->data.operands[0], errmsg_template);
+        break;
+    default:
+        fail_with_error(expr->location, errmsg_template, short_expression_description(expr));
+    }
+}
+
+static const Type *check_increment_or_decrement(TypeContext *ctx, const AstExpression *expr)
+{
+    const char *bad_type_fmt, *bad_expr_fmt;
+    switch(expr->kind) {
+    case AST_EXPR_PRE_INCREMENT:
+    case AST_EXPR_POST_INCREMENT:
+        bad_type_fmt = "cannot increment a value of type %s";
+        bad_expr_fmt = "cannot increment %s";
+        break;
+    case AST_EXPR_PRE_DECREMENT:
+    case AST_EXPR_POST_DECREMENT:
+        bad_type_fmt = "cannot decrement a value of type %s";
+        bad_expr_fmt = "cannot decrement %s";
+        break;
+    default:
+        assert(0);
+    }
+
+    ensure_can_take_address(&expr->data.operands[0], bad_expr_fmt);
+    const Type *t = typecheck_expression_not_void(ctx, &expr->data.operands[0])->type;
+    if (!is_integer_type(t) && !is_pointer_type(t))
+        fail_with_error(expr->location, bad_type_fmt, t->name);
+    return t;
+}
+
+static void typecheck_dereferenced_pointer(Location location, const Type *t)
+{
+    // TODO: improved error message for dereferencing void*
+    if (t->kind != TYPE_POINTER)
+        fail_with_error(location, "the dereference operator '*' is only for pointers, not for %s", t->name);
+}
+
+// ptr[index]
+static const Type *typecheck_indexing(
+    TypeContext *ctx, const AstExpression *ptrexpr, const AstExpression *indexexpr)
+{
+    const Type *ptrtype = typecheck_expression_not_void(ctx, ptrexpr)->type;
+    if (ptrtype->kind != TYPE_POINTER && ptrtype->kind != TYPE_ARRAY)
+        fail_with_error(ptrexpr->location, "value of type %s cannot be indexed", ptrtype->name);
+    if (ptrtype->kind == TYPE_ARRAY)
+        ensure_can_take_address(ptrexpr, "cannot create a pointer into an array that comes from %s");
+
+    const Type *indextype = typecheck_expression_not_void(ctx, indexexpr)->type;
+    if (!is_integer_type(indextype)) {
+        fail_with_error(
+            indexexpr->location,
+            "the index inside [...] must be an integer, not %s",
+            indextype->name);
+    }
+
+    if (ptrtype->kind == TYPE_ARRAY)
+        return ptrtype->data.array.membertype;
+    else
+        return ptrtype->data.valuetype;
+}
+
+static void typecheck_and_or(
+    TypeContext *ctx, const AstExpression *lhsexpr, const AstExpression *rhsexpr, const char *and_or)
+{
+    assert(!strcmp(and_or, "and") || !strcmp(and_or, "or"));
+    char errormsg[100];
+    sprintf(errormsg, "'%s' only works with booleans, not FROM", and_or);
+
+    typecheck_expression_with_implicit_cast(ctx, lhsexpr, boolType, errormsg);
+    typecheck_expression_with_implicit_cast(ctx, rhsexpr, boolType, errormsg);
+}
+
+static const char *nth(int n)
+{
+    assert(n >= 1);
+
+    const char *first_few[] = { NULL, "first", "second", "third", "fourth", "fifth", "sixth" };
+    if (n < (int)(sizeof(first_few)/sizeof(first_few[0])))
+        return first_few[n];
+
+    static char result[100];
+    sprintf(result, "%dth", n);
+    return result;
+}
+
+// returns NULL if the function doesn't return anything, otherwise non-owned pointer to non-owned type
+static const Type *typecheck_function_call(TypeContext *ctx, const AstCall *call, Location location)
+{
+    const Signature *sig = find_function(ctx, call->calledname);
+    if (!sig)
+        fail_with_error(location, "function '%s' not found", call->calledname);
+    char *sigstr = signature_to_string(sig, false);
+
+    if (call->nargs < sig->nargs || (call->nargs > sig->nargs && !sig->takes_varargs)) {
+        fail_with_error(
+            location,
+            "function %s takes %d argument%s, but it was called with %d argument%s",
+            sigstr,
+            sig->nargs,
+            sig->nargs==1?"":"s",
+            call->nargs,
+            call->nargs==1?"":"s"
+        );
+    }
+
+    for (int i = 0; i < sig->nargs; i++) {
+        // This is a common error, so worth spending some effort to get a good error message.
+        char msg[500];
+        snprintf(msg, sizeof msg, "%s argument of function %s should have type TO, not FROM", nth(i+1), sigstr);
+        typecheck_expression_with_implicit_cast(ctx, &call->args[i], sig->argtypes[i], msg);
+    }
+    for (int i = sig->nargs; i < call->nargs; i++) {
+        // This code runs for varargs, e.g. the things to format in printf().
+        ExpressionTypes *types = typecheck_expression_not_void(ctx, &call->args[i]);
+
+        if (types->type->kind == TYPE_ARRAY) {
+            fail_with_error(
+                call->args[i].location,
+                "arrays cannot be passed as varargs (try &array[0] instead of array)");
+        }
+
+        if ((is_integer_type(types->type) && types->type->data.width_in_bits < 32)
+            || types->type == boolType)
+        {
+            // Add implicit cast to signed int, just like in C.
+            do_implicit_cast(types, intType, (Location){0}, NULL);
+        }
+    }
+
+    free(sigstr);
+    return sig->returntype;
+}
+
+static const Type *typecheck_struct_field(
+    const Type *structtype, const char *fieldname, Location location)
+{
+    assert(structtype->kind == TYPE_STRUCT);
+
+    for (int i = 0; i < structtype->data.structfields.count; i++)
+        if (!strcmp(structtype->data.structfields.names[i], fieldname))
+            return structtype->data.structfields.types[i];
+
+    fail_with_error(location, "struct %s has no field named '%s'", structtype->name, fieldname);
+}
+
+static const Type *typecheck_struct_init(TypeContext *ctx, const AstCall *call, Location location)
+{
+    struct AstType tmp = { .kind = AST_TYPE_NAMED, .location = location };
+    safe_strcpy(tmp.data.name, call->calledname);
+    const Type *t = type_from_ast(ctx, &tmp);
+
+    if (t->kind != TYPE_STRUCT) {
+        // TODO: test this error. Currently it can never happen because
+        // all non-struct types are created with keywords, and this
+        // function is called only when there is a name token followed
+        // by a '{'.
+        fail_with_error(location, "type %s cannot be instantiated with the Foo{...} syntax", t->name);
+    }
+
+    for (int i = 0; i < call->nargs; i++) {
+        const Type *fieldtype = typecheck_struct_field(t, call->argnames[i], call->args[i].location);
+        char msg[1000];
+        snprintf(msg, sizeof msg,
+            "value for field '%s' of struct %s must be of type TO, not FROM",
+            call->argnames[i], call->calledname);
+        typecheck_expression_with_implicit_cast(ctx, &call->args[i], fieldtype, msg);
+    }
+
+    return t;
+}
+
+static ExpressionTypes *typecheck_expression(TypeContext *ctx, const AstExpression *expr)
+{
+    const Type *temptype;
+    const Type *result;
+
+    switch(expr->kind) {
+    case AST_EXPR_FUNCTION_CALL:
+        {
+            const Type *ret = typecheck_function_call(ctx, &expr->data.call, expr->location);
+            if (!ret)
+                return NULL;
+            result = ret;
+        }
+        break;
+    case AST_EXPR_SIZEOF:
+        typecheck_expression_not_void(ctx, &expr->data.operands[0]);
+        result = longType;
+        break;
+    case AST_EXPR_BRACE_INIT:
+        result = typecheck_struct_init(ctx, &expr->data.call, expr->location);
+        break;
+    case AST_EXPR_GET_FIELD:
+        temptype = typecheck_expression_not_void(ctx, expr->data.field.obj)->type;
+        if (temptype->kind != TYPE_STRUCT)
+            fail_with_error(
+                expr->location,
+                "left side of the '.' operator must be a struct, not %s",
+                temptype->name);
+        result = typecheck_struct_field(temptype, expr->data.field.fieldname, expr->location);
+        break;
+    case AST_EXPR_DEREF_AND_GET_FIELD:
+        temptype = typecheck_expression_not_void(ctx, expr->data.field.obj)->type;
+        if (temptype->kind != TYPE_POINTER || temptype->data.valuetype->kind != TYPE_STRUCT)
+            fail_with_error(
+                expr->location,
+                "left side of the '->' operator must be a pointer to a struct, not %s",
+                temptype->name);
+        result = typecheck_struct_field(temptype->data.valuetype, expr->data.field.fieldname, expr->location);
+        break;
+    case AST_EXPR_INDEXING:
+        result = typecheck_indexing(ctx, &expr->data.operands[0], &expr->data.operands[1]);
+        break;
+    case AST_EXPR_ADDRESS_OF:
+        ensure_can_take_address(&expr->data.operands[0], "the '&' operator cannot be used with %s");
+        temptype = typecheck_expression_not_void(ctx, &expr->data.operands[0])->type;
+        result = get_pointer_type(temptype);
+        break;
+    case AST_EXPR_GET_VARIABLE:
+        result = find_any_var(ctx, expr->data.varname);
+        if (!result)
+            fail_with_error(expr->location, "no variable named '%s'", expr->data.varname);
+        break;
+    case AST_EXPR_DEREFERENCE:
+        temptype = typecheck_expression_not_void(ctx, &expr->data.operands[0])->type;
+        typecheck_dereferenced_pointer(expr->location, temptype);
+        result = temptype->data.valuetype;
+        break;
+    case AST_EXPR_CONSTANT:
+        result = type_of_constant(&expr->data.constant);
+        break;
+    case AST_EXPR_AND:
+        typecheck_and_or(ctx, &expr->data.operands[0], &expr->data.operands[1], "and");
+        result = boolType;
+        break;
+    case AST_EXPR_OR:
+        typecheck_and_or(ctx, &expr->data.operands[0], &expr->data.operands[1], "or");
+        result = boolType;
+        break;
+    case AST_EXPR_NOT:
+        typecheck_expression_with_implicit_cast(
+            ctx, &expr->data.operands[0], boolType,
+            "value after 'not' must be a boolean, not FROM");
+        result = boolType;
+        break;
+    case AST_EXPR_NEG:
+        result = typecheck_expression(ctx, &expr->data.operands[0])->type;
+        if (result->kind != TYPE_SIGNED_INTEGER && !is_float_type(result))
+            fail_with_error(
+                expr->location,
+                "value after '-' must be a float or double or a signed integer, not %s",
+                result->name);
+        break;
+    case AST_EXPR_ADD:
+    case AST_EXPR_SUB:
+    case AST_EXPR_MUL:
+    case AST_EXPR_DIV:
+    case AST_EXPR_MOD:
+    case AST_EXPR_EQ:
+    case AST_EXPR_NE:
+    case AST_EXPR_GT:
+    case AST_EXPR_GE:
+    case AST_EXPR_LT:
+    case AST_EXPR_LE:
+        {
+            ExpressionTypes *lhstypes = typecheck_expression_not_void(ctx, &expr->data.operands[0]);
+            ExpressionTypes *rhstypes = typecheck_expression_not_void(ctx, &expr->data.operands[1]);
+            result = check_binop(expr->kind, expr->location, lhstypes, rhstypes);
+            break;
+        }
+    case AST_EXPR_PRE_INCREMENT:
+    case AST_EXPR_PRE_DECREMENT:
+    case AST_EXPR_POST_INCREMENT:
+    case AST_EXPR_POST_DECREMENT:
+        result = check_increment_or_decrement(ctx, expr);
+        break;
+    case AST_EXPR_AS:
+        temptype = typecheck_expression_not_void(ctx, expr->data.as.obj)->type;
+        result = type_from_ast(ctx, &expr->data.as.type);
+        check_explicit_cast(temptype, result, expr->location);
+        break;
+    }
+
+    ExpressionTypes *types = calloc(1, sizeof *types);
+    types->expr = expr;
+    types->type = result;
+    Append(&ctx->expr_types, types);
+    return types;
+}
+
+static void typecheck_statement(TypeContext *ctx, const AstStatement *stmt);
+
+static void typecheck_body(TypeContext *ctx, const AstBody *body)
+{
+    for (int i = 0; i < body->nstatements; i++)
+        typecheck_statement(ctx, &body->statements[i]);
+}
+
+static void typecheck_if_statement(TypeContext *ctx, const AstIfStatement *ifstmt)
+{
+    for (int i = 0; i < ifstmt->n_if_and_elifs; i++) {
+        const char *errmsg;
+        if (i == 0)
+            errmsg = "'if' condition must be a boolean, not FROM";
+        else
+            errmsg = "'elif' condition must be a boolean, not FROM";
+
+        typecheck_expression_with_implicit_cast(
+            ctx, &ifstmt->if_and_elifs[i].condition, boolType, errmsg);
+        typecheck_body(ctx, &ifstmt->if_and_elifs[i].body);
+    }
+    typecheck_body(ctx, &ifstmt->elsebody);
+}
+
+static void typecheck_statement(TypeContext *ctx, const AstStatement *stmt)
+{
+    switch(stmt->kind) {
+    case AST_STMT_IF:
+        typecheck_if_statement(ctx, &stmt->data.ifstatement);
+        break;
+
+    case AST_STMT_WHILE:
+        typecheck_expression_with_implicit_cast(
+            ctx, &stmt->data.whileloop.condition, boolType,
+            "'while' condition must be a boolean, not FROM");
+        typecheck_body(ctx, &stmt->data.whileloop.body);
+        break;
+
+    case AST_STMT_FOR:
+        typecheck_statement(ctx, stmt->data.forloop.init);
+        typecheck_expression_with_implicit_cast(
+            ctx, &stmt->data.forloop.cond, boolType,
+            "'for' condition must be a boolean, not FROM");
+        typecheck_body(ctx, &stmt->data.forloop.body);
+        typecheck_statement(ctx, stmt->data.forloop.incr);
+        break;
+
+    case AST_STMT_BREAK:
+        break;
+
+    case AST_STMT_CONTINUE:
+        break;
+
+    case AST_STMT_ASSIGN:
+        {
+            const AstExpression *targetexpr = &stmt->data.assignment.target;
+            const AstExpression *valueexpr = &stmt->data.assignment.value;
+            if (targetexpr->kind == AST_EXPR_GET_VARIABLE
+                && !find_any_var(ctx, targetexpr->data.varname))
+            {
+                // Making a new variable. Use the type of the value being assigned.
+                const ExpressionTypes *types = typecheck_expression(ctx, valueexpr);
+                add_variable(ctx, types->type, targetexpr->data.varname);
+            } else {
+                // Convert value to the type of an existing variable or other assignment target.
+                ensure_can_take_address(targetexpr, "cannot assign to %s");
+
+                char errmsg[500];
+                if (targetexpr->kind == AST_EXPR_DEREFERENCE) {
+                    strcpy(errmsg, "cannot place a value of type FROM into a pointer of type TO*");
+                } else {
+                    snprintf(errmsg, sizeof errmsg,
+                        "cannot assign a value of type FROM to %s of type TO",
+                        short_expression_description(targetexpr));
+                }
+                const ExpressionTypes *targettypes = typecheck_expression(ctx, targetexpr);
+                typecheck_expression_with_implicit_cast(ctx, valueexpr, targettypes->type, errmsg);
+            }
+            break;
+        }
+
+    case AST_STMT_INPLACE_ADD:
+    case AST_STMT_INPLACE_SUB:
+    case AST_STMT_INPLACE_MUL:
+    case AST_STMT_INPLACE_DIV:
+    case AST_STMT_INPLACE_MOD:
+    {
+        const AstExpression *targetexpr = &stmt->data.assignment.target;
+        const AstExpression *valueexpr = &stmt->data.assignment.value;
+
+        // TODO: test this
+        ensure_can_take_address(targetexpr, "cannot assign to %s");
+
+        const char *opname;
+        switch(stmt->kind) {
+            case AST_STMT_INPLACE_ADD: opname = "addition"; break;
+            case AST_STMT_INPLACE_SUB: opname = "subtraction"; break;
+            case AST_STMT_INPLACE_MUL: opname = "multiplication"; break;
+            case AST_STMT_INPLACE_DIV: opname = "division"; break;
+            case AST_STMT_INPLACE_MOD: opname = "modulo"; break;
+            default: assert(0);
+        }
+
+        // TODO: test this
+        char errmsg[500];
+        sprintf(errmsg, "%s produced a value of type FROM which cannot be assigned back to TO", opname);
+
+        const ExpressionTypes *targettypes = typecheck_expression(ctx, targetexpr);
+        typecheck_expression_with_implicit_cast(ctx, valueexpr, targettypes->type, errmsg);
+        break;
+    }
+
+    case AST_STMT_RETURN_VALUE:
+    {
+        if(!ctx->current_function_signature->returntype){
+            fail_with_error(
+                stmt->location,
+                "function '%s' cannot return a value because it was defined with '-> void'",
+                ctx->current_function_signature->funcname);
+        }
+
+        char msg[200];
+        snprintf(msg, sizeof msg,
+            "attempting to return a value of type FROM from function '%s' defined with '-> TO'",
+            ctx->current_function_signature->funcname);
+        typecheck_expression_with_implicit_cast(
+            ctx, &stmt->data.expression, find_local_var(ctx, "return")->type, msg);
+        break;
+    }
+
+    case AST_STMT_RETURN_WITHOUT_VALUE:
+        if (ctx->current_function_signature->returntype) {
+            fail_with_error(
+                stmt->location,
+                "a return value is needed, because the return type of function '%s' is %s",
+                ctx->current_function_signature->funcname,
+                ctx->current_function_signature->returntype->name);
+        }
+        break;
+
+    case AST_STMT_DECLARE_LOCAL_VAR:
+        if (find_any_var(ctx, stmt->data.vardecl.name))
+            fail_with_error(stmt->location, "a variable named '%s' already exists", stmt->data.vardecl.name);
+
+        const Type *type = type_from_ast(ctx, &stmt->data.vardecl.type);
+        if (stmt->data.vardecl.value) {
+            typecheck_expression_with_implicit_cast(
+                ctx, stmt->data.vardecl.value, type,
+                "initial value for variable of type TO cannot be of type FROM");
+        }
+        add_variable(ctx, type, stmt->data.vardecl.name);
+        break;
+
+    case AST_STMT_EXPRESSION_STATEMENT:
+        typecheck_expression(ctx, &stmt->data.expression);
+        break;
+    }
+}
+
+Signature typecheck_function(TypeContext *ctx, Location funcname_location, const AstSignature *astsig, const AstBody *body)
+{
+    if (find_function(ctx, astsig->funcname))
+        fail_with_error(funcname_location, "a function named '%s' already exists", astsig->funcname);
+
+    Signature sig = { .nargs = astsig->args.len, .takes_varargs = astsig->takes_varargs };
+    safe_strcpy(sig.funcname, astsig->funcname);
+
+    size_t size = sizeof(sig.argnames[0]) * sig.nargs;
+    sig.argnames = malloc(size);
+    for (int i = 0; i < sig.nargs; i++)
+        safe_strcpy(sig.argnames[i], astsig->args.ptr[i].name);
+
+    sig.argtypes = malloc(sizeof(sig.argtypes[0]) * sig.nargs);  // NOLINT
+    for (int i = 0; i < sig.nargs; i++)
+        sig.argtypes[i] = type_from_ast(ctx, &astsig->args.ptr[i].type);
+
+    sig.returntype = type_or_void_from_ast(ctx, &astsig->returntype);
+    // TODO: validate main() parameters
+    // TODO: test main() taking parameters
+    if (!strcmp(sig.funcname, "main") && sig.returntype != intType) {
+        fail_with_error(astsig->returntype.location, "the main() function must return int");
+    }
+
+    sig.returntype_location = astsig->returntype.location;
+
+    assert(ctx->current_function_signature == NULL);
+    assert(ctx->expr_types.len == 0);
+    assert(ctx->locals.len == 0);
+
+    // Make signature of current function usable in function calls (recursion)
+    Append(&ctx->function_signatures, sig);
+    ctx->current_function_signature = &ctx->function_signatures.ptr[ctx->function_signatures.len - 1];
+
+    if (body) {
+        for (int i = 0; i < sig.nargs; i++) {
+            LocalVariable *v = add_variable(ctx, sig.argtypes[i], sig.argnames[i]);
+            v->is_argument = true;
+        }
+        if (sig.returntype)
+            add_variable(ctx, sig.returntype, "return");
+
+        typecheck_body(ctx, body);
+    }
+
+    ctx->current_function_signature = NULL;
+
+    ExportSymbol es = { .kind = EXPSYM_FUNCTION, .data.funcsignature = copy_signature(&sig) };
+    safe_strcpy(es.name, sig.funcname);
+    Append(&ctx->exports, es);
+
+    return copy_signature(&sig);
+}
+
+void typecheck_struct(TypeContext *ctx, const AstStructDef *structdef, Location location)
+{
+    if (find_type(ctx, structdef->name))
+        fail_with_error(location, "a type named '%s' already exists", structdef->name);
+
+    int n = structdef->fields.len;
+
+    char (*fieldnames)[100] = malloc(n * sizeof(fieldnames[0]));
+    for (int i = 0; i<n; i++)
+        safe_strcpy(fieldnames[i], structdef->fields.ptr[i].name);
+
+    const Type **fieldtypes = malloc(n * sizeof fieldtypes[0]);  // NOLINT
+    for (int i = 0; i < n; i++)
+        fieldtypes[i] = type_from_ast(ctx, &structdef->fields.ptr[i].type);
+
+    Type *structtype = create_struct(structdef->name, n, fieldnames, fieldtypes);
+    Append(&ctx->structs, structtype);
+
+    ExportSymbol es = { .kind = EXPSYM_TYPE, .data.type = structtype };
+    safe_strcpy(es.name, structdef->name);
+    Append(&ctx->exports, es);
+}
+
+GlobalVariable *typecheck_global_var(TypeContext *ctx, const AstNameTypeValue *vardecl)
+{
+    assert(!vardecl->value);
+    GlobalVariable *g = calloc(1, sizeof *g);
+    safe_strcpy(g->name, vardecl->name);
+    g->type = type_from_ast(ctx, &vardecl->type);
+    Append(&ctx->globals, g);
+
+    ExportSymbol es = { .kind = EXPSYM_GLOBAL_VAR, .data.type = g->type };
+    safe_strcpy(es.name, g->name);
+    Append(&ctx->exports, es);
+
+    return g;
+}
+
+void reset_type_context(TypeContext *ctx)
+{
+    for (ExpressionTypes **et = ctx->expr_types.ptr; et < End(ctx->expr_types); et++)
+        free(*et);
+    ctx->expr_types.len = 0;
+    ctx->locals.len = 0;
+}