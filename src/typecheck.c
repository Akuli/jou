--- conflicted
+++ resolved
@@ -642,11 +642,7 @@
     if (got_numbers && !got_integers)
         cast_type = (lhstypes->type == doubleType || rhstypes->type == doubleType) ? doubleType : floatType;
     if (got_pointers)
-<<<<<<< HEAD
-        cast_type = longType;
-=======
         cast_type = get_integer_type(64, false);  // unsigned long
->>>>>>> fc0bcfb0
     if (got_enums)
         cast_type = intType;
     assert(cast_type);
