--- conflicted
+++ resolved
@@ -203,11 +203,7 @@
         return NULL
 
     def is_method(self) -> bool:
-<<<<<<< HEAD
-        return self->nargs >= 1 and strcmp(self->argnames[0], "self") == 0
-=======
         return self->get_containing_class() != NULL
->>>>>>> 964f142b
 
     def function_or_method(self) -> byte*:
         if self->is_method():
