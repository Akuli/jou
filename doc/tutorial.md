# Jou Tutorial

On surface level, Jou looks a lot like Python, but **it doesn't behave like Python**,
so you will probably be disappointed if you know Python well and you expect all of your knowledge to work as is.
The main differences are:
- Jou is compiled into native binaries, not interpreted.
- Jou uses C's standard library.
- Jou's integer types are fixed-size and can wrap around.
- All data in a computer consists of bytes. High-level languages hide this fact, Jou exposes it.
- Jou doesn't hide various other details about how computers work.
- Jou has Undefined Behavior.
- Jou uses manual memory management, not garbage-collection.

If none of this makes any sense to you, that's fine.
The rest of this page explains it all using lots of example code.

Basically, all of this means that Jou is more difficult to use, but as a result,
Jou code tends to run faster than e.g. Python (see [the performance docs](./perf.md) for more details).
Also, knowing Jou makes learning other low-level languages (C, C++, Rust, ...) much easier.


## Main function and binaries

When you run a Jou program, Jou first produces an executable file, and then runs it.
On Windows, executable file names must end with `.exe` (e.g. `jou.exe` or `hello.exe`).
On most other systems, executable files typically don't have a file extension at all (e.g. `jou` or `hello`).
By default, Jou places executables into a folder named `jou_compiled/`.

For example, if you run `hello.jou`, you get a file named
`jou_compiled\hello\hello.exe` (Windows) or `jou_compiled/hello/hello` (other platforms).
You can run this file without Jou, or even move it to a different computer that doesn't have Jou, and run it there.

When the operating system runs an executable,
it finds a function named `main()` in it and calls it.
The return value of the `main()` function is an integer,
and the operating system gives it to the program that ran the executable.
This means that every executable must have a `main()` function that returns an integer.
Jou doesn't hide this, and therefore all Jou programs contain something like this:

```python
def main() -> int:
    ...
    return 0
```

This integer is called the **exit code** of the process.
By convention, exit code `0` means "success". Anything else means "error".
You can use different exit codes to represent different errors, but `1` is the most common.


## Printing

To print a string, you can use the `puts()` function from [stdlib/io.jou](../stdlib/io.jou):

```python
import "stdlib/io.jou"

def main() -> int:
    puts("Hello")  # Output: Hello
    return 0
```

However, `puts()` only prints strings.
You can use `printf()` to print values of other types.
Here's how it works:

```python
import "stdlib/io.jou"

def main() -> int:
    printf("Hello\n")  # Output: Hello
    printf("strings %s %s\n", "foo", "bar")  # Output: strings foo bar
    printf("ints %d %d %d\n", 1, 2, 3)  # Output: ints 1 2 3
    printf("doubles %f %.2f\n", 3.1415, 3.1415)  # Output: doubles 3.141500 3.14
    printf("floats %f %.2f\n", 3.1415 as float, 3.1415 as float)  # Output: floats 3.141500 3.14
    printf("%d is %s and %d is %s\n", 4, "even", 7, "odd")  # Output: 4 is even and 7 is odd
    return 0
```

Here:
- `%d` gets replaced with an `int` argument that you provide
- `%s` means a string
- `%f` means a `float` or `double` (`float` takes up less memory but is also less accurate, just use `double` if you don't know which to use)
- `%.2f` means a `float` or `double` rounded to two decimal places
- `as float` is a type cast, needed to construct a `float`.

There are various other `%` things you can pass to `printf()`.
Just search something like "printf format specifiers" online:
`printf()` is actually not a Jou-specific thing (see below).

You need the `\n` to get a newline.
The `printf()` function doesn't add it automatically.
This seems annoying, but on the other hand, it means that you can do things like this:

```python
import "stdlib/io.jou"

# Output: the numbers are 1 2 3
def main() -> int:
    printf("the numbers are")
    for i = 1; i <= 3; i++:
        printf(" %d", i)
    printf("\n")
    return 0
```


## C's standard library (libc)

We did `import "stdlib/io.jou"` to use the `printf()` function.
If you look at [stdlib/io.jou](../stdlib/io.jou),
there is only one line of code related to `printf()`:

```python
declare printf(pattern: byte*, ...) -> int  # Example: printf("%s %d\n", "hi", 123)
```

How in the world can this one line of code define a function that does so many different things?

This doesn't actually define the `printf()` function, it only **declares** it.
This line of code tells the Jou compiler
"there exists a function named `printf()`, and it is defined somewhere else".
The `printf()` function is actually defined in the **libc**,
which is the standard library of the C programming language.

C is an old, small, simple and low-level programming language.
Jou is very heavily inspired by C, and in many ways similar to C and compatible with C.
For example, Jou programs can use libraries written in C,
so in practice, any large Jou project needs libc anyway.
With `declare`, we basically use things that the libc provides instead of reinventing the wheel.


## `byte`, `int`, `long`

From a programmer's point of view, a byte is an integer between 0 and 255 (inclusive).
Alternatively, you can think of a `byte` as consisting of 8 bits, where a bit means 0 or 1.
Two bits can be set to 4 different states (00, 01, 10, 11), so you could use 2 bits to represent numbers 0 to 3.
Similarly, 8 bits can be set to 256 different states
that correspond with numbers 0 to 255.

In Jou, the `byte` data type represents a single byte.
To construct a byte, you can do e.g. `123 as byte`,
where the type cast with `as` converts from `int` to `byte`.
If you try to convert a number larger than 255 into a `byte`, it will wrap back around to zero:

```python
import "stdlib/io.jou"

def main() -> int:
    printf("%d\n", 254 as byte)  # Output: 254
    printf("%d\n", 255 as byte)  # Output: 255
    printf("%d\n", 256 as byte)  # Output: 0
    printf("%d\n", 257 as byte)  # Output: 1
    printf("%d\n", 258 as byte)  # Output: 2
    return 0
```

Bytes get converted to `int` implicitly when calling `printf()`,
so it's fine to specify `%d` and pass in a `byte`.

Each byte has 256 different possible values (0 - 255),
so with 2 bytes, you get `256 * 256` different values:
for each first byte, you have 256 possible second bytes.
If we used 4 bytes instead of one byte, we would get `256 * 256 * 256 * 256 = 4294967296` different combinations,
and we would be able to handle much bigger numbers.
In fact, this is exactly what Jou's `int` does:
**Jou's `int` is 4 bytes (32 bits)**.
For example, `1000` and `1000000` are valid `int`s:

```python
import "stdlib/io.jou"

def main() -> int:
    printf("%d\n", 1000 * 1000)         # Output: 1000000
    printf("%d\n", 1000 * 1000 * 1000)  # Output: 1000000000
    return 0
```

Specifically, the range of an `int` is from `-2147483648` to `2147483647`.
Note that `int`s can be negative, but bytes cannot.
This works by basically using the first bit as the sign bit:
the first bit is 1 for negative numbers and 0 for nonnegative numbers,
and the remaining 31 bits work more or less like you would expect.

Sometimes `int` isn't big enough.
When `int` wraps around, you usually get negative numbers when you expect things to be positive,
and you should probably use `long` instead of `int`.
**Jou's `long` is 8 bytes (64 bits)**, so twice the size of an `int` and hence much less likely to wrap around.
To create a `long`, add `L` to the end of the number, as in `123L` or `-2000000000000L`.
To print a `long`, use `%lld` instead of `%d`.

```python
import "stdlib/io.jou"

def main() -> int:
    printf("%d\n", 1000 * 1000 * 1000 * 1000)        # Output: -727379968
    printf("%lld\n", 1000L * 1000L * 1000L * 1000L)  # Output: 1000000000000
    return 0
```

The range of `long` is from `-9223372036854775808` to `9223372036854775807`.
Please create an issue on GitHub if you need an even larger range.


## Pointers

In this context, "memory" means the computer's RAM, not hard disk or SSD.

All data in any modern computer consists of bytes.
A computer's memory is basically a big list of bytes,
and an `int` is just 4 consecutive bytes somewhere inside that list.
Jou does not hide that, and in fact, as a Jou programmer
**you will need to often treat the computer's memory as a big array of bytes**.

To get started, let's make a variable and ask Jou to print its index in the big list of bytes:

```python
import "stdlib/io.jou"

def main() -> int:
    b = 123 as byte
    printf("%lld\n", &b as long)
    return 0
```

This prints something like `140726851419575`, so:

```
memory_of_the_computer[140726851419575] == 123
```

Numbers that represent indexes into the computer's memory like this
are called **memory addresses**.
The `&` operator is called the **address-of operator**,
because `&b` computes the address of the `b` variable.

<p><details>
<summary>An unimportant "ahchthually" that you can skip</summary>

The memory addresses are not necessary just indexes into RAM.
For example, the Linux kernel moves infrequently accessed things to disk
when RAM is about to get full (this is called **swapping**).
This doesn't change memory addresses within the program,
so you don't need to think about swapping when you write Jou programs.
The OS will take care of mapping your memory addresses to the right place.

I think the locations in RAM are called **physical addresses**,
and the memory addresses that Jou programs see are called **virtual addresses**.
I'm not sure about the names though.
I don't think of this much: I just imagine that everything goes in RAM,
and on the rest of this page I continue to do so.

</details>

If you run the code above,
you will almost certainly get a different memory address than I got.
Even on the same computer I get a different memory address every time,
because the program essentially loads into whatever memory location is available:

```
$ ./jou asd.jou
140731014311191
$ ./jou asd.jou
140737258450055
$ ./jou asd.jou
140734089620951
$ ./jou asd.jou
140731780950007
```

In Jou, memory addresses are represented as **pointers**.
A pointer is a memory address together with a type.
For example, `&b` is a pointer of type `byte*`, meaning a pointer to a value of type `byte`.
Similarly, `int*` would be a pointer to a value of type `int`,
pointing to the first of the 4 consecutive bytes that an `int` uses.
We could, for example, make a function that sets the value of a given `int*`:

```python
import "stdlib/io.jou"

def set_to_500(pointer: int*) -> None:
    *pointer = 500

def main() -> int:
    n = 123
    set_to_500(&n)
    printf("%d\n", n)  # Output: 500
    return 0
```

Because the `set_to_500()` function knows the memory address of the `n` variable,
it can just set the value at that memory address.
The `*` operator is sometimes called the **value-of operator**,
and `*foo` means the value of a pointer `foo`.
Note that the value-of operator is the opposite of the address-of operator:
`&*foo` and `*&foo` are unnecessary, because you might as well use `foo` directly.

As you can see, a function call can change the values of variables outside that function.
However, the variables passed as pointers are clearly marked with `&`,
so it isn't as confusing as it seems to be at first.
A common way to use this is to return multiple values from the same function:

```python
import "stdlib/io.jou"

def get_point(x: int*, y: int*) -> None:
    *x = 123
    *y = 456

def main() -> int:
    x, y: int
    get_point(&x, &y)
    printf("The point is (%d,%d)\n", x, y)  # Output: The point is (123,456)
    return 0
```

<<<<<<< HEAD
Here `x, y: int` creates two local `int` variables without assigning values to them.
This means setting aside two 4-byte sections of the computer's memory.
We then tell the `get_point()` function to write into that memory.
=======
Here `x: int` creates an integer variable `x` without assigning a value to it.
This means that we leave 4 bytes of the computer's memory unused for now.
We then pass the location of that memory to `get_point()`,
so that it can write to that memory, i.e. set the value of the `x` variable.
>>>>>>> 703ad2ea

Instead of pointers, you could also use an `int[2]` array to return the two values:

```python
import "stdlib/io.jou"

def get_point() -> int[2]:
    return [123, 456]

def main() -> int:
    point = get_point()
    printf("The point is (%d,%d)\n", point[0], point[1])  # Output: The point is (123,456)
    return 0
```

However, **this doesn't mean that you don't need to understand pointers**,
as they have many other uses in Jou.
Pointers are used for strings, arrays that are not fixed-size,
instances of most classes, and so on.

Basically, you need pointers whenever you want to use a large object in multiple places
without making several copies of it.
Instead, you just make one object and point to it from many places.
This is probably what you expect if you have mostly used high-level languages,
like Python or JavaScript.
In fact, in Python, **all** objects are passed around as pointers.

You usually don't need pointers for small objects.
For example, if you want to make a function takes two `int`s and prints them,
just make a function that takes two `int`s.
On the other hand, if your function takes an array of 100000 `int`s,
you should use a pointer.
Passing around hundreds or thousands of bytes without pointers is usually a bad idea.


## Undefined Behavior (UB)

Consider again the pointer example above:

```python
import "stdlib/io.jou"

def get_point(x: int*, y: int*) -> None:
    *x = 123
    *y = 456

def main() -> int:
    x, y: int
    get_point(&x, &y)
    printf("The point is (%d,%d)\n", x, y)  # Output: The point is (123,456)
    return 0
```

Here `x, y: int` creates two variables of type `int` without assigning values to them.
If you try to use the value of `x` or `y` before they are set,
you will most likely get a compiler warning together with a random garbage value when the program runs.
For example, if I delete the `get_point(&x, &y)` line, I get:

```
compiler warning for file "asd.jou", line 10: the value of 'x' is undefined
compiler warning for file "asd.jou", line 10: the value of 'y' is undefined
The point is (-126484104,-126484088)
```

Again, Jou doesn't attempt to hide the way the computer's memory works.
When you do `x: int`, you tell Jou:
"give me 4 bytes of memory, and from now on, interpret those 4 bytes as an integer".
That memory has probably been used for something else before your function gets it,
so it will contain whatever the previous thing stored there.
Those 4 bytes were probably not used as an integer,
and once you interpret them as an integer anyway,
you tend to get something nonsensical.

This is one example of **UB (Undefined Behavior)** in Jou.
In general, UB is a Bad Thing, because code that contains UB can behave unpredictably.
You need to know about UB,
because **the Jou compiler does not always warn you when you're about to do UB.**
See [UB documentation](ub.md) for more info.


## Memory safety, speed, ease of use: pick two

Ideally, a programming language would be:
- memory safe (basically means that you cannot get UB by accident)
- fast
- simple/easy to use.

So far I haven't seen a programming language that would check all boxes to me,
and I think it is not possible to make such a language.
However, every combination of two features has been done:
- Jou and C are fast and simple languages, but not memory safe.
- Python is memory safe and easy to use, but not very fast compared to Jou or C.
- Rust is memory safe and fast, but difficult to use.

Jou intentionally chooses the same tradeoff as C.
The purpose of Jou is to be a lot like C,
but with various annoyances fixed, and of course, with Python's simple syntax.


## Characters

You can place a character in single quotes to specify a byte.
This byte is the number that represents the character in the computer's memory.
For example, almost all `a` characters in your computer are represented with the byte 97.

```python
import "stdlib/io.jou"

def main() -> int:
    printf("%d\n", 'a')  # Output: 97
    printf("%d\n", ':')  # Output: 58
    printf("%d\n", '0')  # Output: 48
    return 0
```

Note that single quotes specify a byte and double quotes specify a string.

This clearly cannot work for all characters,
because there are thousands of different charaters, but only 256 different bytes.
For example, `'Ω'` doesn't work:

```python
printf("%d\n", 'Ω')  # Error: single quotes are for specifying a byte, maybe use double quotes to instead make a string?
```

In fact, this only works for ASCII characters, such as letters `A-Z a-z` and numbers `0-9`.
There are a total of 128 ASCII characters (bytes 0 to 127).
Other characters are made up by combining multiple bytes per character (bytes 128 to 255).
This is how UTF-8 works.
It is used in Jou, because it is by far the most common way to represent text in computers,
and using anything else would be weird and impractical.

To see how many bytes a character consists of,
you can use the `strlen()` function from [stdlib/str.jou](../stdlib/str.jou).
It calculates the length of a string in bytes.

```python
import "stdlib/io.jou"
import "stdlib/str.jou"

def main() -> int:
    printf("%lld\n", strlen("o"))  # Output: 1
    printf("%lld\n", strlen("Ω"))  # Output: 2
    printf("%lld\n", strlen("foo"))  # Output: 3
    printf("%lld\n", strlen("fΩΩ"))  # Output: 5
    return 0
```

We are using `%lld`, because `strlen()` returns a `long`.
You can see it by looking at how [stdlib/str.jou](../stdlib/str.jou) declares `strlen()`:

```python
declare strlen(s: byte*) -> long
```


## More about strings

A Jou string is just a chunk of memory,
represented as a `byte*` pointer to the start of the memory.
There is a zero byte to mark the end of the string.

For example, the string `"hello"` is 6 bytes. Let's print the bytes.

```python
import "stdlib/io.jou"

def main() -> int:
    s = "hello"
    for i = 0; i < 6; i++:
        printf("byte %d = %d\n", i, s[i])
    return 0

# Output: byte 0 = 104
# Output: byte 1 = 101
# Output: byte 2 = 108
# Output: byte 3 = 108
# Output: byte 4 = 111
# Output: byte 5 = 0
```

Each byte corresponds with a letter. For example, 108 is the letter `l`.
You can see that it is repeated: there are two `l`'s in `hello`.

```
                                 'h'   'e'   'l'   'l'   'o'
memory_of_the_computer = [ ...,  104,  101,  108,  108,  111,  0,  ... ]
                                  ↑
                                  s
```

The syntax `s[i]` gets the value `i` items forward from the pointer.
Because we have a `byte*` pointer, each item is 1 byte,
so `s[3]` moves 3 bytes forward, for example.

```
                                'h'   'e'   'l'   'l'   'o'
memory_of_the_computer = [ ..., 104,  101,  108,  108,  111,  0,  ... ]
                                s[0]  s[1]  s[2]  s[3]  s[4] s[5]
```

To slice the string to get just `llo`, you can simply do `&s[2]`;
that is, take a pointer to `s[2]`.

```python
import "stdlib/io.jou"

def main() -> int:
    s = "hello"
    printf("%s\n", &s[2])  # Output: llo
    return 0
```

You can also use the `++` and `--` operator to move pointers by one item at a time.
They move strings one byte at a time, because strings are `byte*` pointers.

```python
import "stdlib/io.jou"

def main() -> int:
    s = "hello"
    s++
    printf("%s\n", s)  # Output: ello
    s++
    printf("%s\n", s)  # Output: llo
    s--
    s--
    printf("%s\n", s)  # Output: hello
    return 0
```

To instead remove characters from the end of the string,
you can simply place a zero byte to the middle of the string.
Usually the zero byte is written as `'\0'`, which means same as `0 as byte`
but is slightly more readable after getting used to it.

```python
import "stdlib/io.jou"

def main() -> int:
    s = "hello"
    s[2] = '\0'
    printf("%s\n", s)  # Output: he
    return 0
```

However, this code contains a subtle bug.
To see it, let's put this code into a loop and add some prints:

```python
import "stdlib/io.jou"

def main() -> int:
    for i = 0; i < 3; i++:
        s = "hello"
        printf("Before truncation: %s\n", s)
        s[2] = '\0'
        printf("After truncation: %s\n", s)
    return 0
```

This prints:

```
Before truncation: hello
After truncation: he
Before truncation: he
After truncation: he
Before truncation: he
After truncation: he
```

It seems that the string `"hello"` became permanently truncated.
When the loop does `s = "hello"` for a second time,
it actually gets the truncated version `"he"`.

**Do not modify strings in this way.**
They are not meant to be modified.
If you want to modify a string, use an array of bytes,
e.g. `byte[100]` for a maximum length of 100 bytes (including `'\0'`).
To do that, simply specify the type of the string as `byte[100]`:

```python
import "stdlib/io.jou"

def main() -> int:
    for i = 0; i < 3; i++:
        # create an array to hold the characters
        s: byte[100] = "hello"
        printf("Before truncation: %s\n", s)
        s[2] = '\0'
        printf("After truncation: %s\n", s)
    return 0
```

Now this prints:

```
Before truncation: hello
After truncation: he
Before truncation: hello
After truncation: he
Before truncation: hello
After truncation: he
```

Note that `s[2] = '\0'` and printing `s` work in the same exact way
regardless of whether `s` is a `byte*` or a `byte[100]`.
Specifically, Jou does an **implicit cast** that
takes the pointer to the first element of the array,
and so the `byte[100]` can act as a `byte*` when needed.

If you don't want to hard-code a maximum size for the string (100 in this example),
you can instead use heap memory.
The `strdup()` function from [stdlib/str.jou](../stdlib/str.jou)
allocates the right amount of heap memory to hold a string (including the `'\0'`) and copies it there.
You should `free()` the memory once you no longer need the string.

TODO: document heap allocations better

```python
import "stdlib/io.jou"
import "stdlib/str.jou"
import "stdlib/mem.jou"

def main() -> int:
    s = strdup("hello")

    printf("Before truncation: %s\n", s)  # Output: Before truncation: hello
    s[2] = '\0'
    printf("After truncation: %s\n", s)   # Output: After truncation: he

    free(s)
    return 0
```


## What next?

To learn more about Jou, I recommend:
- reading other documentation files in the [doc](../doc/) folder
- reading files in [stdlib/](../stdlib/) and [examples/](../examples/)
- writing small Jou programs (e.g. [Advent of Code](https://adventofcode.com/))
- browsing Jou's issues on GitHub and fixing some of them :)<|MERGE_RESOLUTION|>--- conflicted
+++ resolved
@@ -314,16 +314,10 @@
     return 0
 ```
 
-<<<<<<< HEAD
-Here `x, y: int` creates two local `int` variables without assigning values to them.
-This means setting aside two 4-byte sections of the computer's memory.
-We then tell the `get_point()` function to write into that memory.
-=======
-Here `x: int` creates an integer variable `x` without assigning a value to it.
-This means that we leave 4 bytes of the computer's memory unused for now.
+Here `x, y: int` creates two integer variables without assigning values to them.
+This means that we leave 8 bytes (4 bytes for both) of the computer's memory unused for now.
 We then pass the location of that memory to `get_point()`,
-so that it can write to that memory, i.e. set the value of the `x` variable.
->>>>>>> 703ad2ea
+so that it can write to that memory, i.e. set the values of the `x` and `y` variables.
 
 Instead of pointers, you could also use an `int[2]` array to return the two values:
 
