--- conflicted
+++ resolved
@@ -1,11 +1,6 @@
 # Jou programming language
 
-<<<<<<< HEAD
-Jou is an experimental toy programming language.
-Jou **looks like Python but behaves like C**.
-=======
 Jou is a programming language that **looks like Python but behaves like C**.
->>>>>>> d6436daa
 For example:
 
 ```python
@@ -25,25 +20,17 @@
 or read [the Jou tutorial](./doc/tutorial.md).
 
 For now, Jou is great for writing small programs that don't have a lot of dependencies.
-<<<<<<< HEAD
-For example, I solved all problems of [Advent of Code 2023](https://adventofcode.com/2023/) in Jou.
-See [examples/aoc2023](./examples/aoc2023/) for the code.
-=======
 For example, I solved all problems of [Advent of Code 2023](https://adventofcode.com/2023/) in Jou,
 and I'm currently working on Advent of Code 2024.
 See [examples/aoc2023](./examples/aoc2023/)
 and [examples/aoc2024](./examples/aoc2024/) for the code.
->>>>>>> d6436daa
 
 I think Jou will be useful for two kinds of people:
 - People who find C programming fun but like Python's syntax
 - Python programmers who want to try programming at a lower level (maybe to eventually learn C or Rust)
 
-<<<<<<< HEAD
 See also [AI's thoughts on Jou](doc/ai-thoughts.md).
 
-=======
->>>>>>> d6436daa
 
 ## Design goals and non-goals
 
@@ -59,20 +46,14 @@
     like you can in C.
 - Jou has Windows support that doesn't suck.
     You simply download and extract a zip, and add it to `PATH`.
-<<<<<<< HEAD
-=======
     (See instructions below.)
->>>>>>> d6436daa
 
 I will try my best to **keep Jou simple**,
 and not turn it into yet another big language that doesn't feel like C,
 such as C++, Zig, Rust, and many others.
 For example, the recommended way to print things will be C's `printf()` function,
 as explained in [the Jou tutorial](./doc/tutorial.md#cs-standard-library-libc).
-<<<<<<< HEAD
-=======
 This also means that I reject many feature requests.
->>>>>>> d6436daa
 
 Jou is not intended to be memory safe, because it would make Jou more difficult to use.
 See [Jou's UB documentation](./doc/ub.md) for more discussion,
