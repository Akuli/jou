import "stdlib/mem.jou"
import "stdlib/str.jou"

@public
class ClassField:
    name: byte[100]
    type: Type*
    # If multiple fields have the same union_id, they belong to the same union.
    # It means that only one of the fields can be used at a time.
    union_id: int

class ClassData:
    fields: ClassField*
    nfields: int
    methods: Signature*
    nmethods: int

class ArrayType:
    item_type: Type*
    len: int

class EnumType:
    count: int
    names: byte[100]*

@public
enum TypeKind:
    SignedInteger
    UnsignedInteger
    Bool
    FloatingPoint  # float or double
    Pointer
    VoidPointer
    Array
    Class
    OpaqueClass  # class with unknown members, used temporarily during type checking
    Enum

@public
class Type:
    name: byte[500]   # All types have a name for error messages and debugging.
    kind: TypeKind
    union:
        size_in_bits: int  # SignedInteger, UnsignedInteger, FloatingPoint
        value_type: Type*  # Pointer
        classdata: ClassData  # Class
        array: ArrayType  # Array
        enum_members: EnumType

    def is_integer_type(self) -> bool:
        return self->kind == TypeKind.SignedInteger or self->kind == TypeKind.UnsignedInteger

    def is_number_type(self) -> bool:
        return self->is_integer_type() or self->kind == TypeKind.FloatingPoint

    def is_pointer_type(self) -> bool:
        return self->kind == TypeKind.Pointer or self->kind == TypeKind.VoidPointer

    # Returns a type that represents pointer to the original type.
    # Result is cached. Don't worry about freeing it.
    def pointer_type(self) -> Type*:
        info = self as TypeInfo*
        assert self == &info->type  # the 'type' field is first member and has 0 bytes offset

        if info->pointer == NULL:
            ptr: TypeInfo* = calloc(1, sizeof *ptr)
            ptr->type = Type{kind=TypeKind.Pointer, value_type=self}
            snprintf(ptr->type.name, sizeof ptr->type.name, "%s*", self->name)
            info->pointer = ptr

        return &info->pointer->type

    # Returns a type that represents array where items are the original type.
    # Result is cached. Don't worry about freeing it.
    def array_type(self, len: int) -> Type*:
        info = self as TypeInfo*
        assert &info->type == self

        assert len > 0
        for existing = info->arrays; existing < &info->arrays[info->narrays]; existing++:
            if (*existing)->type.array.len == len:
                return &(*existing)->type

        arr: TypeInfo* = calloc(1, sizeof *arr)
        arr->type = Type{kind = TypeKind.Array, array = ArrayType{item_type = self, len = len}}
        snprintf(arr->type.name, sizeof arr->type.name, "%s[%d]", self->name, len)
        info->arrays = realloc(info->arrays, sizeof(info->arrays[0]) * (info->narrays + 1))
        assert info->arrays != NULL
        info->arrays[info->narrays++] = arr
        return &arr->type

    def short_description(self) -> byte*:
        match self->kind:
            case TypeKind.OpaqueClass | TypeKind.Class:
                return "a class"
            case TypeKind.Enum:
                return "an enum"
            case TypeKind.Pointer | TypeKind.VoidPointer:
                return "a pointer type"
            case TypeKind.SignedInteger | TypeKind.UnsignedInteger | TypeKind.FloatingPoint:
                return "a number type"
            case TypeKind.Array:
                return "an array type"
            case TypeKind.Bool:
                return "the built-in bool type"

    def find_class_field(self, name: byte*) -> ClassField*:
        if self->kind != TypeKind.Class:
            return NULL

        for f = self->classdata.fields; f < &self->classdata.fields[self->classdata.nfields]; f++:
            if strcmp(f->name, name) == 0:
                return f
        return NULL

    def find_method(self, name: byte*) -> Signature*:
        if self->kind != TypeKind.Class:
            return NULL

        for m = self->classdata.methods; m < &self->classdata.methods[self->classdata.nmethods]; m++:
            if strcmp(m->name, name) == 0:
                return m
        return NULL

    def find_enum_member(self, name: byte*) -> int:
        if self->kind != TypeKind.Enum:
            return -1

        for i = 0; i < self->enum_members.count; i++:
            if strcmp(self->enum_members.names[i], name) == 0:
                return i
        return -1


# The TypeInfo for type T contains the type T* (if it has been used)
# and all array and pointer types with element type T.
class TypeInfo:
    type: Type
    pointer: TypeInfo*
    arrays: TypeInfo**
    narrays: long

    def free_pointer_and_array_types(self) -> None:
        if self->pointer != NULL:
            free_type(&self->pointer->type)
        for arrtype = self->arrays; arrtype < &self->arrays[self->narrays]; arrtype++:
            assert &(*arrtype)->type != NULL
            free_type(&(*arrtype)->type)
        free(self->arrays)


# Types are cached into global state. This makes a lot of things easier
# because you don't need to copy and free the types everywhere. This is
# important: previously it was a lot of work to find forgotten copies and
# frees with valgrind.
#
# This also simplifies checking whether two types are the same type: you
# can simply use "==" between two "const Type *" pointers.
#
# Class types are a bit different. When you make a class, you get a
# pointer that you must pass to free_type() later. You can still "=="
# compare types, because two different classes with the same members are
# not the same type.
class GlobalTypeState:
    integers: TypeInfo[2][65]  # integers[i][j] = i-bit integer, j=1 for signed, j=0 for unsigned
    boolean: TypeInfo
    doublelele: TypeInfo
    floater: TypeInfo
    voidptr: TypeInfo
    other_types: TypeInfo**
    n_other_types: int

global global_type_state: GlobalTypeState

@public
global boolType: Type*      # bool
@public
global shortType: Type*     # short (16-bit signed)
@public
global intType: Type*       # int (32-bit signed)
@public
global longType: Type*      # long (64-bit signed)
@public
global byteType: Type*      # byte (8-bit unsigned)
@public
global floatType: Type*     # float (32-bit)
@public
global doubleType: Type*    # double (64-bit)
@public
global voidPtrType: Type*   # void*


@public
def init_types() -> None:
    memset(&global_type_state, 0, sizeof(global_type_state))

    boolType = &global_type_state.boolean.type
    shortType = &global_type_state.integers[16][1].type
    intType = &global_type_state.integers[32][1].type
    longType = &global_type_state.integers[64][1].type
    byteType = &global_type_state.integers[8][0].type
    floatType = &global_type_state.floater.type
    doubleType = &global_type_state.doublelele.type
    voidPtrType = &global_type_state.voidptr.type

    global_type_state.boolean.type = Type{name = "bool", kind = TypeKind.Bool }
    global_type_state.voidptr.type = Type{name = "void*", kind = TypeKind.VoidPointer }
    global_type_state.floater.type = Type{name = "float", kind = TypeKind.FloatingPoint, size_in_bits = 32 }
    global_type_state.doublelele.type = Type{name = "double", kind = TypeKind.FloatingPoint, size_in_bits = 64 }

    for size = 8; size <= 64; size *= 2:
        global_type_state.integers[size][0].type.kind = TypeKind.UnsignedInteger
        global_type_state.integers[size][1].type.kind = TypeKind.SignedInteger

        global_type_state.integers[size][0].type.size_in_bits = size
        global_type_state.integers[size][1].type.size_in_bits = size

        sprintf(global_type_state.integers[size][0].type.name, "<%d-bit unsigned integer>", size)
        sprintf(global_type_state.integers[size][1].type.name, "<%d-bit signed integer>", size)

    strcpy(global_type_state.integers[8][0].type.name, "byte")
    strcpy(global_type_state.integers[16][1].type.name, "short")
    strcpy(global_type_state.integers[32][1].type.name, "int")
    strcpy(global_type_state.integers[64][1].type.name, "long")


# Usually you don't need to free a type. This is in a function to make you
# think twice about it.
@public
def free_type(t: Type*) -> None:
    assert t != NULL
    if t->kind == TypeKind.Class:
        for m = t->classdata.methods; m < &t->classdata.methods[t->classdata.nmethods]; m++:
            m->free()
        free(t->classdata.fields)
        free(t->classdata.methods)

    ti = t as TypeInfo*
    assert &ti->type == t

    ti->free_pointer_and_array_types()
    free(t)


@public
def free_global_type_state() -> None:
    global_type_state.boolean.free_pointer_and_array_types()
    global_type_state.floater.free_pointer_and_array_types()
    global_type_state.doublelele.free_pointer_and_array_types()
    global_type_state.voidptr.free_pointer_and_array_types()
    for size = 8; size <= 64; size *= 2:
        for is_signed = 0; is_signed <= 1; is_signed++:
            global_type_state.integers[size][is_signed].free_pointer_and_array_types()
    for i = 0; i < global_type_state.n_other_types; i++:
        free_type(&global_type_state.other_types[i]->type)
    free(global_type_state.other_types)


@public
def get_integer_type(size_in_bits: int, is_signed: bool) -> Type*:
    assert size_in_bits==8 or size_in_bits==16 or size_in_bits==32 or size_in_bits==64
    return &global_type_state.integers[size_in_bits][is_signed as int].type


# Ensures that the type is freed when compiler is done. Operating system would
# do it anyway, but communicating this to valgrind is complicated because of
# how pointers and arrays work.
def satisfy_valgrind(ti: TypeInfo*) -> None:
    arr = &global_type_state.other_types
    global_type_state.other_types = realloc(
        global_type_state.other_types,
        sizeof(global_type_state.other_types[0]) * (global_type_state.n_other_types + 1),
    )
    assert global_type_state.other_types != NULL
    global_type_state.other_types[global_type_state.n_other_types++] = ti


@public
def create_opaque_class(name: byte*) -> Type*:
    result: TypeInfo* = calloc(1, sizeof *result)
    result->type = Type{kind = TypeKind.OpaqueClass}

    assert strlen(name) < sizeof result->type.name
    strcpy(result->type.name, name)

    satisfy_valgrind(result)
    return &result->type

@public
def create_enum(name: byte*, membercount: int, membernames: byte[100]*) -> Type*:
    result: TypeInfo* = calloc(1, sizeof *result)
    result->type = Type{
        kind = TypeKind.Enum,
        enum_members = EnumType{count=membercount, names=membernames},
    }

    assert strlen(name) < sizeof result->type.name
    strcpy(result->type.name, name)

    satisfy_valgrind(result)
    return &result->type


@public
class Signature:
    name: byte[100]  # Function or method name. For methods it does not include the name of the class.
    nargs: int
    argtypes: Type**
    argnames: byte[100]*
    takes_varargs: bool  # true for functions like printf()
    return_type: Type*    # NULL, if does not return a value
    is_noreturn: bool

    def free(self) -> None:
        free(self->argnames)
        free(self->argtypes)

    def get_self_class(self) -> Type*:
        if self->nargs > 0 and strcmp(self->argnames[0], "self") == 0:
            match self->argtypes[0]->kind:
                case TypeKind.Pointer:
                    return self->argtypes[0]->value_type
                case TypeKind.Class:
                    return self->argtypes[0]
                case _:
                    assert False
        return NULL

    def is_main_function(self) -> bool:
        return self->get_self_class() == NULL and strcmp(self->name, "main") == 0

    # Useful for error messages, not much else.
    def function_or_method(self) -> byte*:
        if self->get_self_class() == NULL:
            return "function"
        else:
            return "method"

    def to_string(self, include_return_type: bool, include_self: bool) -> byte*:
        result = strdup(self->name)
        assert result != NULL

        result = realloc(result, strlen(result) + 2)
        assert result != NULL
        strcat(result, "(")

        for i = 0; i < self->nargs; i++:
            if strcmp(self->argnames[i], "self") == 0 and not include_self:
                continue

            assert sizeof self->argnames[i] == 100
            assert sizeof self->argtypes[i]->name == 500
            result = realloc(result, strlen(result) + 1000)
            assert result != NULL
            strcat(result, self->argnames[i])
            strcat(result, ": ")
            strcat(result, self->argtypes[i]->name)
            if i < self->nargs - 1:
                strcat(result, ", ")

        result = realloc(result, strlen(result) + 100)
        assert result != NULL

        if self->takes_varargs:
            if self->nargs != 0:
                strcat(result, ", ")
            strcat(result, "...")
        strcat(result, ")")

        if include_return_type:
            assert sizeof(self->return_type->name) == 500
            result = realloc(result, strlen(result) + 600)
            assert result != NULL

            strcat(result, " -> ")
            if self->is_noreturn:
                strcat(result, "noreturn")
<<<<<<< HEAD
            elif self->returntype == NULL:
                strcat(result, "None")
=======
            elif self->return_type == NULL:
                strcat(result, "void")
>>>>>>> 59e808e4
            else:
                strcat(result, self->return_type->name)

        return result

    def copy(self) -> Signature:
        result = *self

        result.argtypes = malloc(sizeof(result.argtypes[0]) * result.nargs)
        memcpy(result.argtypes, self->argtypes, sizeof(result.argtypes[0]) * result.nargs)

        result.argnames = malloc(sizeof(result.argnames[0]) * result.nargs)
        memcpy(result.argnames, self->argnames, sizeof(result.argnames[0]) * result.nargs)

        return result<|MERGE_RESOLUTION|>--- conflicted
+++ resolved
@@ -375,13 +375,8 @@
             strcat(result, " -> ")
             if self->is_noreturn:
                 strcat(result, "noreturn")
-<<<<<<< HEAD
-            elif self->returntype == NULL:
+            elif self->return_type == NULL:
                 strcat(result, "None")
-=======
-            elif self->return_type == NULL:
-                strcat(result, "void")
->>>>>>> 59e808e4
             else:
                 strcat(result, self->return_type->name)
 
