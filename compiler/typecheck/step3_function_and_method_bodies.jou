# The third and final step of type checking. Checks the code inside functions
# and methods.
#
# After the third step, local variables exist, and the types of all values in
# the program are known.
#
# This step assumes that all classes, enums, global variables and functions
# already exist and are fully populated, so that we e.g. know what methods each
# class has and what parameter types they take.

import "stdlib/str.jou"
import "stdlib/io.jou"
import "stdlib/math.jou"
import "stdlib/mem.jou"

import "../ast.jou"
import "../errors_and_warnings.jou"
import "../evaluate.jou"
import "../types.jou"
import "./common.jou"


# Intended for errors. Returned string can be overwritten in next call.
# Imagine "cannot assign to" in front of these, e.g. "cannot assign to a constant"
def short_expression_description(expr: AstExpression*) -> byte[200]:
    result: byte[200]

    match expr->kind:
        case (
            AstExpressionKind.String
            | AstExpressionKind.Int
            | AstExpressionKind.Short
            | AstExpressionKind.Long
            | AstExpressionKind.Byte
            | AstExpressionKind.Float
            | AstExpressionKind.Double
            | AstExpressionKind.Bool
        ):
            return "a constant"
        case AstExpressionKind.Null:
            return "NULL"
        case AstExpressionKind.GetEnumMember:
            return "an enum member"
        case AstExpressionKind.SizeOf:
            return "a sizeof expression"
        case AstExpressionKind.Instantiate:
            return "a newly created instance"
        case AstExpressionKind.Array:
            return "an array literal"
        case AstExpressionKind.Indexing:
            return "an indexed value"
        case AstExpressionKind.As:
            return "the result of a cast"
        case AstExpressionKind.Dereference:
            return "the value of a pointer"
        case AstExpressionKind.And:
            return "the result of 'and'"
        case AstExpressionKind.Or:
            return "the result of 'or'"
        case AstExpressionKind.Not:
            return "the result of 'not'"
        case AstExpressionKind.Self:
            return "self"

        case AstExpressionKind.Call:
            if expr->call.method_call_self == NULL:
                return "a function call"
            else:
                return "a method call"

        case AstExpressionKind.GetVariable:
            if get_special_constant(expr->varname) != -1:
                return "a special constant"
            return "a variable"

        case (
            AstExpressionKind.Add
            | AstExpressionKind.Sub
            | AstExpressionKind.Mul
            | AstExpressionKind.Div
            | AstExpressionKind.Mod
            | AstExpressionKind.Negate
        ):
            return "the result of a calculation"

        case (
            AstExpressionKind.Eq
            | AstExpressionKind.Ne
            | AstExpressionKind.Gt
            | AstExpressionKind.Ge
            | AstExpressionKind.Lt
            | AstExpressionKind.Le
        ):
            return "the result of a comparison"

        case AstExpressionKind.PreIncr | AstExpressionKind.PostIncr:
            return "the result of incrementing a value"
        case AstExpressionKind.PreDecr | AstExpressionKind.PostDecr:
            return "the result of decrementing a value"

        case AstExpressionKind.AddressOf:
            inner = short_expression_description(&expr->operands[0])
            snprintf(result, sizeof result, "address of %s", inner)
            return result

        case AstExpressionKind.GetClassField:
            snprintf(result, sizeof result, "field '%s'", expr->class_field.field_name)
            return result

    assert False


# The & operator can't go in front of most expressions.
# You can't do &(1 + 2), for example.
#
# The same rules apply to assignments: "foo = bar" is treated as setting the
# value of the pointer &foo to bar.
#
# errmsg_template can be e.g. "cannot take address of %s" or "cannot assign to %s"
def ensure_can_take_address(fom: FunctionOrMethodTypes*, expr: AstExpression*, errmsg_template: byte*) -> None:
    assert fom != NULL

    # If this assertion fails, it means you called ensure_can_take_address()
    # before type-checking the expression. That's bad because this depends on
    # the results of type checking.
    #
    # The dependency is a bit surprising. Jou code "foo.bar" can be either an
    # enum member, or a field on an instance of a class. That is determined
    # when type checking. Members of instances can be (usually) assigned to,
    # but enum members cannot.
    assert expr->types.orig_type != NULL

    if (
        expr->kind == AstExpressionKind.Dereference
        or expr->kind == AstExpressionKind.Indexing  # &foo[bar]
        or (
            # &foo->bar = foo + offset (it doesn't use &foo)
            expr->kind == AstExpressionKind.GetClassField
            and expr->class_field.uses_arrow_operator
        )
    ):
        return

    if expr->kind == AstExpressionKind.GetClassField:
        # &foo.bar = &foo + offset
        assert not expr->class_field.uses_arrow_operator

        # Turn "cannot assign to %s" into "cannot assign to a field of %s".
        # This assumes that errmsg_template is relatively simple, i.e. it only contains one %s somewhere.
        newtemplate: byte* = malloc(strlen(errmsg_template) + 100)
        sprintf(newtemplate, errmsg_template, "a field of %s")

        ensure_can_take_address(fom, &expr->operands[0], newtemplate)
        free(newtemplate)
        return

    # You can usually take address of variable, but you can't take address of special
    # constant (e.g. &WINDOWS)
    if (
        expr->kind == AstExpressionKind.GetVariable
        and get_special_constant(expr->varname) == -1
    ):
        return

    # You can take address of self if it's not passed as a pointer:
    #
    #   def method(self: MyClass) -> None:
    #       do_something(&self)
    #
    # This lets you e.g. write methods that return a modified instance.
    if (
        expr->kind == AstExpressionKind.Self
        and fom->signature.argtypes[0]->kind == TypeKind.Class
    ):
        return

    msg: byte[500]
    desc = short_expression_description(expr)
    snprintf(msg, sizeof(msg), errmsg_template, desc)
    fail(expr->location, msg)


# Implicit casts are used in many places, e.g. function arguments.
#
# When you pass an argument of the wrong type, it's best to give an error message
# that says so, instead of some generic "expected type foo, got object of type bar"
# kind of message.
#
# The template can contain "<from>" and "<to>". They will be substituted with names
# of types. We cannot use printf() style functions because the arguments can be in
# any order.
def fail_with_implicit_cast_error(location: Location, template: byte*, from: Type*, to: Type*) -> None:
    assert template != NULL

    n = 0
    for i = 0; template[i] != '\0'; i++:
        if template[i] == '<':
            n++

    message: byte* = malloc(sizeof(from->name)*n + strlen(template) + 1)
    message[0] = '\0'
    while *template != '\0':
        if starts_with(template, "<from>"):
            template = &template[6]
            strcat(message, from->name)
        elif starts_with(template, "<to>"):
            template = &template[4]
            strcat(message, to->name)
        else:
            s = [*template++, '\0']
            strcat(message, s)

    fail(location, message)


def can_cast_implicitly(from: Type*, to: Type*) -> bool:
    # TODO: document these properly. But they are:
    #   array to pointer, e.g. int[3] --> int* (needs special-casing elsewhere)
    #   from one integer type to another bigger integer type, unless it is signed-->unsigned
    #   between two pointer types when one of the two is void*
    #   from float to double (TODO)
    return (
        from == to
        or (from->kind == TypeKind.Array and to->kind == TypeKind.Pointer and from->array.item_type == to->value_type)
        or (from->kind == TypeKind.Array and to->kind == TypeKind.VoidPointer)
        or (
            from->is_integer_type()
            and to->is_integer_type()
            and from->size_in_bits < to->size_in_bits
            and not (from->kind == TypeKind.SignedInteger and to->kind == TypeKind.UnsignedInteger)
        )
        or (from == floatType and to == doubleType)
        or (from->is_integer_type() and to->kind == TypeKind.FloatingPoint)
        or (from->is_pointer_type() and to->is_pointer_type() and (from == voidPtrType or to == voidPtrType))
    )


def can_cast_explicitly(from: Type*, to: Type*) -> bool:
    return (
        from == to
        or (from->kind == TypeKind.Array and to->kind == TypeKind.Pointer and from->array.item_type == to->value_type)
        or (from->kind == TypeKind.Array and to->kind == TypeKind.VoidPointer)
        or (from->is_pointer_type() and to->is_pointer_type())
        or (from->is_number_type() and to->is_number_type())
        or (from->is_integer_type() and to->kind == TypeKind.Enum)
        or (from->kind == TypeKind.Enum and to->is_integer_type())
        or (from == boolType and to->is_integer_type())
        or (from->is_pointer_type() and to == longType)
        or (from == longType and to->is_pointer_type())
    )


def do_implicit_cast(
    fom: FunctionOrMethodTypes*,
    expr: AstExpression*,
    to: Type*,
    location: Location,
    errormsg_template: byte*,
) -> None:
    assert expr->types.orig_type != NULL
    assert expr->types.implicit_cast_type == expr->types.orig_type
    assert not expr->types.implicit_array_to_pointer_cast

    from = expr->types.orig_type
    if from == to:
        return

    if (
        expr->kind == AstExpressionKind.String
        and from == byteType->pointer_type()
        and to->kind == TypeKind.Array
        and to->array.item_type == byteType
    ):
        string_size = strlen(expr->string) + 1
        if to->array.len < string_size:
            msg: byte[500]
            snprintf(msg, sizeof(msg), "a string of %d bytes (including '\\0') does not fit into %s", string_size, to->name)
            fail(location, msg)
        expr->types.implicit_string_to_array_cast = True
    # Passing in NULL for errormsg_template can be used to "force" a cast to happen.
    elif errormsg_template != NULL and not can_cast_implicitly(from, to):
        fail_with_implicit_cast_error(location, errormsg_template, from, to)

    expr->types.implicit_cast_type = to
    expr->types.implicit_array_to_pointer_cast = (from->kind == TypeKind.Array and to->is_pointer_type())

    if expr->types.implicit_array_to_pointer_cast:
        ensure_can_take_address(
            fom,
            expr,
            "cannot create a pointer into an array that comes from %s (try storing it to a local variable first)"
        )


def cast_array_to_pointer(fom: FunctionOrMethodTypes*, expr: AstExpression*) -> None:
    assert expr->types.orig_type != NULL
    assert expr->types.orig_type->kind == TypeKind.Array
    do_implicit_cast(fom, expr, expr->types.orig_type->array.item_type->pointer_type(), Location{}, NULL)


def do_explicit_cast(fom: FunctionOrMethodTypes*, expr: AstExpression*, to: Type*, location: Location) -> None:
    assert expr->types.orig_type != NULL
    assert expr->types.implicit_cast_type == expr->types.orig_type
    from = expr->types.orig_type

    msg: byte[500]

    if from == to:
        snprintf(msg, sizeof(msg), "unnecessary cast from %s to %s", from->name, to->name)
        show_warning(location, msg)

    if not can_cast_explicitly(from, to):
        snprintf(msg, sizeof(msg), "cannot cast from type %s to %s", from->name, to->name)
        fail(location, msg)

    if from->kind == TypeKind.Array and to->is_pointer_type():
        cast_array_to_pointer(fom, expr)


def typecheck_expression_not_void(ft: FileTypes*, expr: AstExpression*) -> Type*:
    typecheck_expression(ft, expr)
    if expr->types.orig_type != NULL:
        # The happy path. Evaluating the expression results in a value.
        return expr->types.orig_type

    # Should be function/method call that returns None
    assert expr->kind == AstExpressionKind.Call

    msg: byte[500]
    snprintf(msg, sizeof(msg), "%s '%s' does not return a value", expr->call.function_or_method(), expr->call.name)
    fail(expr->location, msg)


def typecheck_expression_with_implicit_cast(
    ft: FileTypes*,
    expr: AstExpression*,
    casttype: Type*,
    errormsg_template: byte*,
) -> None:
    typecheck_expression_not_void(ft, expr)
    do_implicit_cast(ft->current_fom_types, expr, casttype, expr->location, errormsg_template)


def check_binop(
    fom: FunctionOrMethodTypes*,
    op: AstExpressionKind,
    location: Location,
    lhs: AstExpression*,
    rhs: AstExpression*,
) -> Type*:
    assert lhs->types.orig_type != NULL
    assert rhs->types.orig_type != NULL

    do_what: byte*
    match op:
        case AstExpressionKind.Add:
            do_what = "add"
        case AstExpressionKind.Sub:
            do_what = "subtract"
        case AstExpressionKind.Mul:
            do_what = "multiply"
        case AstExpressionKind.Div:
            do_what = "divide"
        case AstExpressionKind.Mod:
            do_what = "take remainder with"
        case (
            AstExpressionKind.Eq
            | AstExpressionKind.Ne
            | AstExpressionKind.Gt
            | AstExpressionKind.Ge
            | AstExpressionKind.Lt
            | AstExpressionKind.Le
        ):
            do_what = "compare"
        case _:
            assert False

    got_bools = lhs->types.orig_type == boolType and rhs->types.orig_type == boolType
    got_integers = lhs->types.orig_type->is_integer_type() and rhs->types.orig_type->is_integer_type()
    got_numbers = lhs->types.orig_type->is_number_type() and rhs->types.orig_type->is_number_type()
    got_enums = lhs->types.orig_type->kind == TypeKind.Enum and lhs->types.orig_type == rhs->types.orig_type
    got_pointers = (
        lhs->types.orig_type->is_pointer_type()
        and rhs->types.orig_type->is_pointer_type()
        and (
            # Ban comparisons like int* == byte*, unless one of the two types is void*
            lhs->types.orig_type == rhs->types.orig_type
            or lhs->types.orig_type == voidPtrType
            or rhs->types.orig_type == voidPtrType
        )
    )

    if (
        (
            (not got_bools)
            and (not got_numbers)
            and (not got_enums)
            and (not got_pointers)
        ) or (
            (got_bools or got_enums)
            and op != AstExpressionKind.Eq
            and op != AstExpressionKind.Ne
        ) or (
            got_pointers
            and op != AstExpressionKind.Eq
            and op != AstExpressionKind.Ne
            and op != AstExpressionKind.Gt
            and op != AstExpressionKind.Ge
            and op != AstExpressionKind.Lt
            and op != AstExpressionKind.Le
        )
    ):
        msg: byte[500]
        snprintf(msg, sizeof(msg), "wrong types: cannot %s %s and %s", do_what, lhs->types.orig_type->name, rhs->types.orig_type->name)
        fail(location, msg)

    cast_type: Type* = NULL
    if got_bools:
        cast_type = boolType
    if got_integers:
        cast_type = get_integer_type(
            max(lhs->types.orig_type->size_in_bits, rhs->types.orig_type->size_in_bits),
            lhs->types.orig_type->kind == TypeKind.SignedInteger or rhs->types.orig_type->kind == TypeKind.SignedInteger
        )
    if got_numbers and not got_integers:
        if lhs->types.orig_type == doubleType or rhs->types.orig_type == doubleType:
            cast_type = doubleType
        else:
            cast_type = floatType
    if got_pointers:
        cast_type = get_integer_type(64, False)
    if got_enums:
        cast_type = intType
    assert cast_type != NULL

    do_implicit_cast(fom, lhs, cast_type, Location{}, NULL)
    do_implicit_cast(fom, rhs, cast_type, Location{}, NULL)

    match op:
        case (
            AstExpressionKind.Add
            | AstExpressionKind.Sub
            | AstExpressionKind.Mul
            | AstExpressionKind.Div
            | AstExpressionKind.Mod
        ):
            return cast_type
        case (
            AstExpressionKind.Eq
            | AstExpressionKind.Ne
            | AstExpressionKind.Gt
            | AstExpressionKind.Ge
            | AstExpressionKind.Lt
            | AstExpressionKind.Le
        ):
            return boolType
        case _:
            assert False


def check_increment_or_decrement(ft: FileTypes*, expr: AstExpression*) -> Type*:
    bad_type_fmt, bad_expr_fmt: byte*

    match expr->kind:
        case AstExpressionKind.PreIncr | AstExpressionKind.PostIncr:
            bad_type_fmt = "cannot increment a value of type %s"
            bad_expr_fmt = "cannot increment %s"
        case AstExpressionKind.PreDecr | AstExpressionKind.PostDecr:
            bad_type_fmt = "cannot decrement a value of type %s"
            bad_expr_fmt = "cannot decrement %s"
        case _:
            assert False

    t = typecheck_expression_not_void(ft, &expr->operands[0])
    if not t->is_integer_type() and t->kind != TypeKind.Pointer:
        msg: byte[500]
        snprintf(msg, sizeof(msg), bad_type_fmt, t->name)
        fail(expr->location, msg)

    ensure_can_take_address(ft->current_fom_types, &expr->operands[0], bad_expr_fmt)
    return t


def typecheck_dereferenced_pointer(location: Location, t: Type*) -> None:
    # TODO: improved error message for dereferencing void*
    if t->kind != TypeKind.Pointer:
        msg: byte[500]
        snprintf(msg, sizeof(msg), "the dereference operator '*' is only for pointers, not for %s", t->name)
        fail(location, msg)


# ptr[index]
def typecheck_indexing(
    ft: FileTypes*,
    ptrexpr: AstExpression*,
    indexexpr: AstExpression*,
) -> Type*:
    msg: byte[500]

    orig_type = typecheck_expression_not_void(ft, ptrexpr)
    match orig_type->kind:
        case TypeKind.Pointer:
            ptrtype = orig_type
        case TypeKind.Array:
            cast_array_to_pointer(ft->current_fom_types, ptrexpr)
            ptrtype = ptrexpr->types.implicit_cast_type
        case _:
            snprintf(msg, sizeof(msg), "value of type %s cannot be indexed", orig_type->name)
            fail(ptrexpr->location, msg)

    assert ptrtype != NULL
    assert ptrtype->kind == TypeKind.Pointer

    indextype = typecheck_expression_not_void(ft, indexexpr)
    assert indextype != NULL
    if not indextype->is_integer_type():
        snprintf(msg, sizeof(msg), "the index inside [...] must be an integer, not %s", indextype->name)
        fail(indexexpr->location, msg)

    # LLVM assumes that indexes smaller than 64 bits are signed.
    # https://github.com/Akuli/jou/issues/48
    do_implicit_cast(ft->current_fom_types, indexexpr, longType, Location{}, NULL)

    return ptrtype->value_type


def typecheck_and_or(
    ft: FileTypes*,
    lhsexpr: AstExpression*,
    rhsexpr: AstExpression*,
    and_or: byte*,
) -> None:
    assert strcmp(and_or, "and") == 0 or strcmp(and_or, "or") == 0

    errormsg: byte[100]
    snprintf(errormsg, sizeof(errormsg), "'%s' only works with bools, not <from>", and_or)

    typecheck_expression_with_implicit_cast(ft, lhsexpr, boolType, errormsg)
    typecheck_expression_with_implicit_cast(ft, rhsexpr, boolType, errormsg)


def nth(n: int) -> byte[100]:
    result: byte[100]

    assert n >= 1
    first_few = [NULL, "first", "second", "third", "fourth", "fifth", "sixth"]
    if n < sizeof(first_few) / sizeof(first_few[0]):
        strcpy(result, first_few[n])
    else:
        sprintf(result, "%dth", n)

    return result


def plural_s(n: int) -> byte*:
    if n == 1:
        # e.g. "1 argument"
        return ""
    else:
        # e.g. "0 arguments", "2 arguments"
        return "s"


# returns NULL if the function doesn't return anything, otherwise non-owned pointer to non-owned type
def typecheck_function_or_method_call(ft: FileTypes*, call: AstCall*, self_type: Type*, location: Location) -> Type*:
    msg: byte[500]

    sig = ft->find_function_or_method(self_type, call->name)
    if sig == NULL:
        if self_type == NULL:
            snprintf(msg, sizeof(msg), "function '%s' not found", call->name)
        else:
            assert self_type->kind == TypeKind.Class
            snprintf(
                msg, sizeof(msg),
                "class %s does not have a method named '%s'",
                self_type->name, call->name)
        fail(location, msg)

    if self_type == NULL:
        function_or_method = "function"
    else:
        function_or_method = "method"

    sigstr = sig->to_string(False, False)

    nargs = sig->nargs
    if self_type != NULL:
        nargs--

    if call->nargs < nargs or (call->nargs > nargs and not sig->takes_varargs):
        snprintf(
            msg, sizeof(msg),
            "%s %s takes %d argument%s, but it was called with %d argument%s",
            function_or_method,
            sigstr,
            nargs,
            plural_s(nargs),
            call->nargs,
            plural_s(call->nargs),
        )
        fail(location, msg)

    k = 0
    for i = 0; i < sig->nargs; i++:
        if strcmp(sig->argnames[i], "self") == 0:
            continue
        # This is a common error, so worth spending some effort to get a good error message.
        which_arg = nth(i+1)
        snprintf(
            msg, sizeof msg,
            "%s argument of %s %s should have type <to>, not <from>", which_arg, function_or_method, sigstr
        )
        typecheck_expression_with_implicit_cast(ft, &call->args[k++], sig->argtypes[i], msg)

    for i = k; i < call->nargs; i++:
        # This code runs for varargs, e.g. the things to format in printf().
        t = typecheck_expression_not_void(ft, &call->args[i])
        if t->kind == TypeKind.Array:
            cast_array_to_pointer(ft->current_fom_types, &call->args[i])
        elif (t->is_integer_type() and t->size_in_bits < 32) or t == boolType:
            # Add implicit cast to signed int, just like in C.
            do_implicit_cast(ft->current_fom_types, &call->args[i], intType, Location{}, NULL)
        elif t == floatType:
            do_implicit_cast(ft->current_fom_types, &call->args[i], doubleType, Location{}, NULL)
        elif t->kind == TypeKind.Enum:
            snprintf(
                msg, sizeof(msg),
                "enums cannot be passed to functions that take variadic arguments, such as %s",
                sig->name,
            )
            fail(call->args[i].location, msg)

    free(sigstr)
    return sig->returntype


def typecheck_class_field(
    classtype: Type*,
    fieldname: byte*,
    location: Location,
) -> ClassField*:
    assert classtype->kind == TypeKind.Class
    for f = classtype->classdata.fields; f < &classtype->classdata.fields[classtype->classdata.nfields]; f++:
        if strcmp(f->name, fieldname) == 0:
            return f

    msg: byte[500]
    snprintf(msg, sizeof(msg), "class %s has no field named '%s'", classtype->name, fieldname)
    fail(location, msg)


def typecheck_instantiation(ft: FileTypes*, inst: AstInstantiation*, location: Location) -> Type*:
    tmp = AstType{kind = AstTypeKind.Named, location = inst->class_name_location}
    assert sizeof(tmp.name) == sizeof(inst->class_name)
    strcpy(tmp.name, inst->class_name)
    t = type_from_ast(ft, &tmp)

    msg: byte[500]

    if t->kind != TypeKind.Class:
        snprintf(
            msg, sizeof(msg),
            "the %s{...} syntax is only for classes, but %s is %s",
            t->name, t->name, t->short_description())
        fail(location, msg)

    specified_fields: ClassField** = malloc(sizeof(specified_fields[0]) * inst->nfields)

    for i = 0; i < inst->nfields; i++:
        f = typecheck_class_field(t, inst->field_names[i], inst->field_values[i].location)

        snprintf(msg, sizeof msg,
            "value for field '%s' of class %s must be of type <to>, not <from>",
            inst->field_names[i], inst->class_name)
        typecheck_expression_with_implicit_cast(ft, &inst->field_values[i], f->type, msg)
        specified_fields[i] = f

    for i1 = 0; i1 < inst->nfields; i1++:
        for i2 = i1+1; i2 < inst->nfields; i2++:
            if specified_fields[i1]->union_id == specified_fields[i2]->union_id:
                snprintf(msg, sizeof(msg),
                    "fields '%s' and '%s' cannot be set simultaneously because they belong to the same union",
                    specified_fields[i1]->name, specified_fields[i2]->name)
                fail(inst->field_values[i2].location,msg)

    free(specified_fields)
    return t


def enum_member_exists(t: Type*, name: byte*) -> bool:
    assert t->kind == TypeKind.Enum
    for i = 0; i < t->enummembers.count; i++:
        if strcmp(t->enummembers.names[i], name) == 0:
            return True
    return False


def cast_array_members_to_a_common_type(fom: FunctionOrMethodTypes*, error_location: Location, array: AstArray) -> Type*:
    # Avoid O(ntypes^2) code in a long array where all or almost all items have the same type.
    # This is at most O(ntypes*k) where k is the number of distinct types.
    distinct: Type** = NULL
    ndistinct = 0

    for i = 0; i < array.length; i++:
        itemtype = array.items[i].types.orig_type
        assert itemtype != NULL

        found = False
        for t = distinct; t < &distinct[ndistinct]; t++:
            if itemtype == *t:
                found = True
                break
        if not found:
            distinct = realloc(distinct, sizeof(distinct[0]) * (ndistinct + 1))
            assert distinct != NULL
            distinct[ndistinct++] = itemtype

    compatible_with_all: Type** = NULL
    n_compatible_with_all = 0

    for t = distinct; t < &distinct[ndistinct]; t++:
        t_compatible_with_all_others = True
        for t2 = distinct; t2 < &distinct[ndistinct]; t2++:
            if not can_cast_implicitly(*t2, *t):
                t_compatible_with_all_others = False
                break

        if t_compatible_with_all_others:
            compatible_with_all = realloc(compatible_with_all, sizeof(compatible_with_all[0]) * (n_compatible_with_all + 1))
            assert compatible_with_all != NULL
            compatible_with_all[n_compatible_with_all++] = *t

    if n_compatible_with_all > 1:
        # Remove void* if exists, so that type of ["hello", NULL] becomes byte*[2]
        for i = 0; i < n_compatible_with_all; i++:
            if compatible_with_all[i] == voidPtrType:
                compatible_with_all[i] = compatible_with_all[--n_compatible_with_all]
                break

    if n_compatible_with_all != 1:
        size = 500L
        for t = distinct; t < &distinct[ndistinct]; t++:
            size += strlen((*t)->name) + 3  # 1 for comma, 1 for space, 1 because why not lol

        msg: byte* = malloc(size)
        assert msg != NULL

        strcpy(msg, "array items have different types (")
        for t = distinct; t < &distinct[ndistinct]; t++:
            if t != distinct:
                strcat(msg, ", ")
            strcat(msg, (*t)->name)
        strcat(msg, ")")
        fail(error_location, msg)

    elemtype = compatible_with_all[0]
    free(distinct)
    free(compatible_with_all)

    for i = 0; i < array.length; i++:
        do_implicit_cast(fom, &array.items[i], elemtype, error_location, NULL)
    return elemtype


# The AST "foo.bar" may be:
#   - field "bar" of an instance of some class stored to variable "foo"
#   - member "bar" of enum "foo"
#
# The parser assumes it is always a field on an instance, because it's more
# general: "foo" can be any expression, not necessarily enum name.
#
# This function modifies the AST so that it sometimes changes from accessing
# class fields to accessing enum members. This cannot be done in the parser
# because it doesn't know what enums exist (they may be e.g. imported from
# other files). Feels like a hack, but works great :)
def handle_conflicting_class_field_and_enum_member_syntax(ft: FileTypes*, expr: AstExpression*) -> None:
    if expr->kind != AstExpressionKind.GetClassField:
        # not foo.bar
        return

    if expr->class_field.instance->kind != AstExpressionKind.GetVariable:
        # the "foo" part is something more complicated than a variable name
        return

    enum_name: byte[100] = expr->class_field.instance->varname
    member_name: byte[100] = expr->class_field.field_name

    if ft->find_any_var(enum_name) != NULL:
        # there is a variable named "foo", use that
        # TODO: test this
        return

    t = ft->find_type(expr->class_field.instance->varname)
    if t == NULL:
        # no enum or variable, show variable not found error
        return

    if t->kind != TypeKind.Enum:
        # attempting to do Foo.bar, where Foo is a type but not enum type
        if t->kind == TypeKind.Class:
            fail(expr->location, "class members cannot be accessed directly on the class, they only exist on instances")
        else:
            # TODO: Currently this cannot happen. Built-in types like "int" are
            # keywords so that they cannot appear as expressions. A test should
            # be added if this becomes possible in the future.
            msg: byte[500]
            snprintf(
                msg, sizeof(msg),
                "type '%s' has no members because it is not a class or an enum",
                enum_name,
            )
            fail(expr->location, msg)

    if expr->class_field.uses_arrow_operator:
        fail(expr->location, "the '->' operator cannot be used to look up enum members")

    free(expr->class_field.instance)
    expr->kind = AstExpressionKind.GetEnumMember
    expr->enum_member = AstEnumMember{
        enum_name = enum_name,
        member_name = member_name,
    }


def typecheck_expression(ft: FileTypes*, expr: AstExpression*) -> None:
    msg: byte[500]
    result: Type* = NULL

    handle_conflicting_class_field_and_enum_member_syntax(ft, expr)

    match expr->kind:
        case AstExpressionKind.Bool:
            result = boolType
        case AstExpressionKind.Byte:
            result = byteType
        case AstExpressionKind.Double:
            result = doubleType
        case AstExpressionKind.Float:
            result = floatType
        case AstExpressionKind.Short:
            result = shortType
        case AstExpressionKind.Int:
            result = intType
        case AstExpressionKind.Long:
            result = longType
        case AstExpressionKind.Null:
            result = voidPtrType
        case AstExpressionKind.String:
            result = byteType->pointer_type()

        case AstExpressionKind.GetEnumMember:
            result = ft->find_type(expr->enum_member.enum_name)
            # AstExpressionKind.GetEnumMember is only created if the enum exists
            assert result != NULL
            assert result->kind == TypeKind.Enum
            if not enum_member_exists(result, expr->enum_member.member_name):
                snprintf(
                    msg, sizeof(msg),
                    "enum %s has no member named '%s'",
                    expr->enum_member.enum_name, expr->enum_member.member_name)
                fail(expr->location, msg)

        case AstExpressionKind.SizeOf:
            typecheck_expression_not_void(ft, &expr->operands[0])
            result = longType

        case AstExpressionKind.Instantiate:
            result = typecheck_instantiation(ft, &expr->instantiation, expr->location)

        case AstExpressionKind.Array:
            n = expr->array.length
            for i = 0; i < n; i++:
                typecheck_expression_not_void(ft, &expr->array.items[i])
            membertype = cast_array_members_to_a_common_type(ft->current_fom_types, expr->location, expr->array)
            result = membertype->array_type(n)

        case AstExpressionKind.GetClassField:
            if expr->class_field.uses_arrow_operator:
                temptype = typecheck_expression_not_void(ft, expr->class_field.instance)
                if temptype->kind != TypeKind.Pointer or temptype->value_type->kind != TypeKind.Class:
                    snprintf(
                        msg, sizeof(msg),
                        "left side of '->' operator must be a pointer to an instance of a class, not %s",
                        temptype->name)
                    if temptype->kind == TypeKind.Class and strlen(msg) + 50 < sizeof(msg):
                        strcat(msg, " (try . instead of ->)")
                    fail(expr->location, msg)
                result = typecheck_class_field(temptype->value_type, expr->class_field.field_name, expr->location)->type
            else:
                temptype = typecheck_expression_not_void(ft, expr->class_field.instance)
                if temptype->kind != TypeKind.Class:
                    snprintf(
                        msg, sizeof(msg),
                        "left side of '.' operator must be an instance of a class, not %s",
                        temptype->name)
                    if (
                        temptype->kind == TypeKind.Pointer
                        and temptype->value_type->kind == TypeKind.Class
                        and strlen(msg) + 50 < sizeof(msg)
                    ):
                        strcat(msg, " (try -> instead of .)")
                    fail(expr->location, msg)
                result = typecheck_class_field(temptype, expr->class_field.field_name, expr->location)->type

        case AstExpressionKind.Call:
            if expr->call.method_call_self == NULL:
                result = typecheck_function_or_method_call(ft, &expr->call, NULL, expr->location)
            elif expr->call.uses_arrow_operator:
                temptype = typecheck_expression_not_void(ft, expr->call.method_call_self)
                if temptype->kind != TypeKind.Pointer or temptype->value_type->kind != TypeKind.Class:
                    snprintf(msg, sizeof(msg),
                        "left side of '->' operator must be a pointer to an instance of a class, not %s",
                        temptype->name)
                    if temptype->kind == TypeKind.Class and strlen(msg) + 50 < sizeof(msg):
                        strcat(msg, " (try . instead of ->)")
                    fail(expr->location, msg)
                result = typecheck_function_or_method_call(ft, &expr->call, temptype->value_type, expr->location)
            else:
                temptype = typecheck_expression_not_void(ft, expr->call.method_call_self)
                if temptype->kind != TypeKind.Class:
                    snprintf(msg, sizeof(msg),
                        "left side of '.' operator must be an instance of a class, not %s",
                        temptype->name)
                    if (
                        temptype->kind == TypeKind.Pointer
                        and temptype->value_type->kind == TypeKind.Class
                        and strlen(msg) + 50 < sizeof(msg)
                    ):
                        strcat(msg, " (try -> instead of .)")
                    fail(expr->location, msg)

                result = typecheck_function_or_method_call(ft, &expr->call, temptype, expr->location)

                # If self argument is passed by pointer, make sure we can create that pointer
                assert temptype->kind == TypeKind.Class
                signature = temptype->find_method(expr->call.name)
                assert signature != NULL
                if signature->argtypes[0]->is_pointer_type():
                    assert strstr(expr->call.name, "%") == NULL
                    snprintf(
                        msg, sizeof msg,
                        "cannot take address of %%s, needed for calling the %s() method",
                        expr->call.name)
                    ensure_can_take_address(ft->current_fom_types, expr->call.method_call_self, msg)

            if result == NULL:
                # no return value produced
                return

        case AstExpressionKind.Indexing:
            result = typecheck_indexing(ft, &expr->operands[0], &expr->operands[1])

        case AstExpressionKind.AddressOf:
            result = typecheck_expression_not_void(ft, &expr->operands[0])->pointer_type()
            ensure_can_take_address(ft->current_fom_types, &expr->operands[0], "the '&' operator cannot be used with %s")

        case AstExpressionKind.GetVariable:
            result = ft->find_any_var(expr->varname)
            if result == NULL:
                snprintf(msg, sizeof(msg), "no variable named '%s'", expr->varname)
                fail(expr->location, msg)

        case AstExpressionKind.Self:
            selfvar = ft->find_local_var("self")
            assert selfvar != NULL
            result = selfvar->type

        case AstExpressionKind.Dereference:
            temptype = typecheck_expression_not_void(ft, &expr->operands[0])
            typecheck_dereferenced_pointer(expr->location, temptype)
            result = temptype->value_type

        case AstExpressionKind.And:
            typecheck_and_or(ft, &expr->operands[0], &expr->operands[1], "and")
            result = boolType

        case AstExpressionKind.Or:
            typecheck_and_or(ft, &expr->operands[0], &expr->operands[1], "or")
            result = boolType

        case AstExpressionKind.Not:
            typecheck_expression_with_implicit_cast(
                ft, &expr->operands[0], boolType,
                "value after 'not' must be a bool, not <from>")
            result = boolType

        case AstExpressionKind.Negate:
            result = typecheck_expression_not_void(ft, &expr->operands[0])
            if result->kind != TypeKind.SignedInteger and result->kind != TypeKind.FloatingPoint:
                snprintf(msg, sizeof(msg),
                    "value after '-' must be a float or double or a signed integer, not %s",
                    result->name)
                fail(expr->location, msg)

        case (
            AstExpressionKind.Add
            | AstExpressionKind.Sub
            | AstExpressionKind.Mul
            | AstExpressionKind.Div
            | AstExpressionKind.Mod
            | AstExpressionKind.Eq
            | AstExpressionKind.Ne
            | AstExpressionKind.Gt
            | AstExpressionKind.Ge
            | AstExpressionKind.Lt
            | AstExpressionKind.Le
        ):
            typecheck_expression_not_void(ft, &expr->operands[0])
            typecheck_expression_not_void(ft, &expr->operands[1])
            result = check_binop(ft->current_fom_types, expr->kind, expr->location, &expr->operands[0], &expr->operands[1])

        case (
            AstExpressionKind.PreIncr
            | AstExpressionKind.PreDecr
            | AstExpressionKind.PostIncr
            | AstExpressionKind.PostDecr
        ):
            result = check_increment_or_decrement(ft, expr)

        case AstExpressionKind.As:
            typecheck_expression_not_void(ft, &expr->as_->value)
            result = type_from_ast(ft, &expr->as_->type)
            do_explicit_cast(ft->current_fom_types, &expr->as_->value, result, expr->location)

        case _:
            printf("%d\n", expr->kind as int)
            assert False

    assert result != NULL
    expr->types.orig_type = result
    expr->types.implicit_cast_type = result  # by default, no implicit cast


def typecheck_body(ft: FileTypes*, body: AstBody*) -> None:
    for i = 0; i < body->nstatements; i++:
        typecheck_statement(ft, &body->statements[i])


def typecheck_if_statement(ft: FileTypes*, ifstmt: AstIfStatement*) -> None:
    for i = 0; i < ifstmt->n_if_and_elifs; i++:
        if i == 0:
            errmsg = "'if' condition must be a bool, not <from>"
        else:
            errmsg = "'elif' condition must be a bool, not <from>"

        typecheck_expression_with_implicit_cast(
            ft, &ifstmt->if_and_elifs[i].condition, boolType, errmsg)
        typecheck_body(ft, &ifstmt->if_and_elifs[i].body)

    typecheck_body(ft, &ifstmt->else_body)


def typecheck_match_statement(ft: FileTypes*, match_stmt: AstMatchStatement*) -> None:
    msg: byte[500]

    mtype = typecheck_expression_not_void(ft, &match_stmt->match_obj)
    if mtype->kind != TypeKind.Enum:
        # TODO: extend match statements to other equals-comparable values
        snprintf(msg, sizeof(msg), "match statements can only be used with enums, not %s", mtype->name)
        fail(match_stmt->match_obj.location, msg)

    # Ensure user checks all possible enum values
    nremaining = mtype->enummembers.count
    remaining: byte** = malloc(sizeof(remaining[0]) * nremaining)
    assert remaining != NULL
    for i = 0; i < nremaining; i++:
        remaining[i] = mtype->enummembers.names[i]

    for i = 0; i < match_stmt->ncases; i++:
        for j = 0; j < match_stmt->cases[i].n_case_objs; j++:
            case_obj = &match_stmt->cases[i].case_objs[j]
            typecheck_expression_with_implicit_cast(
                ft, case_obj, mtype,
                "case value of type <from> cannot be matched against <to>",
            )

            # The special casing only applies to simple enum member lookups (TheEnum.TheMember syntax)
            if case_obj->kind != AstExpressionKind.GetEnumMember:
                nremaining = -1

            if nremaining != -1:
                # We are matching against TheEnum.member. Try to find and remove it from remaining members.
                member = case_obj->enum_member.member_name
                found = False
                for k = 0; k < nremaining; k++:
                    if strcmp(remaining[k], member) == 0:
                        memmove(&remaining[k], &remaining[k+1], sizeof(remaining[0]) * (--nremaining - k))
                        found = True
                        break

                if not found:
                    snprintf(msg, sizeof(msg), "enum member %s is handled twice", member)
                    fail(case_obj->location, msg)

        typecheck_body(ft, &match_stmt->cases[i].body)

    # Do not complain if there is a seemingly unnecessary 'case _', because it
    # may be ran by casting an integer to enum with 'as'. However, we can
    # complain if handling for enum members is missing.
    if nremaining > 0 and match_stmt->case_underscore == NULL:
        if nremaining == 1:
            snprintf(
                msg, sizeof(msg),
                "enum member %s.%s not handled in match statement",
                mtype->name, remaining[0],
            )
        else:
            snprintf(
                msg, sizeof(msg) - 20,
                "the following %d members of enum %s are not handled in match statement: ",
                nremaining, mtype->name,
            )
            for i = 0; i < nremaining; i++:
                assert sizeof(msg) > 300
                if strlen(msg) + strlen(remaining[i]) < 200:
                    strcat(msg, remaining[i])
                    strcat(msg, ", ")
                else:
                    strcat(msg, "...")
                    break
            if ends_with(msg, ", "):
                msg[strlen(msg) - 2] = '\0'

        fail(match_stmt->match_obj.location, msg)

    free(remaining)

    if match_stmt->case_underscore != NULL:
        typecheck_body(ft, match_stmt->case_underscore)


def typecheck_statement(ft: FileTypes*, stmt: AstStatement*) -> None:
    msg: byte[500]

    match stmt->kind:
        case AstStatementKind.If:
            typecheck_if_statement(ft, &stmt->if_statement)

        case AstStatementKind.WhileLoop:
            typecheck_expression_with_implicit_cast(
                ft, &stmt->while_loop.condition, boolType,
                "'while' condition must be a bool, not <from>")
            typecheck_body(ft, &stmt->while_loop.body)

        case AstStatementKind.ForLoop:
<<<<<<< HEAD
            if stmt->for_loop.init != NULL:
                typecheck_statement(ft, stmt->for_loop.init)
            if stmt->for_loop.cond != NULL:
                typecheck_expression_with_implicit_cast(
                    ft, stmt->for_loop.cond, boolType,
                    "'for' condition must be a boolean, not <from>")
=======
            typecheck_statement(ft, stmt->for_loop.init)
            typecheck_expression_with_implicit_cast(
                ft, &stmt->for_loop.cond, boolType,
                "'for' condition must be a bool, not <from>")
>>>>>>> 845c50ed
            typecheck_body(ft, &stmt->for_loop.body)
            if stmt->for_loop.incr != NULL:
                typecheck_statement(ft, stmt->for_loop.incr)

        case AstStatementKind.Match:
            typecheck_match_statement(ft, &stmt->match_statement)

        case AstStatementKind.Break | AstStatementKind.Continue | AstStatementKind.Pass:
            pass

        case AstStatementKind.Assign:
            targetexpr = &stmt->assignment.target
            valueexpr = &stmt->assignment.value

            if (
                targetexpr->kind == AstExpressionKind.GetVariable
                and ft->find_any_var(targetexpr->varname) == NULL
            ):
                # Making a new variable. Use the type of the value being assigned.
                type = typecheck_expression_not_void(ft, valueexpr)
                ft->current_fom_types->add_variable(type, targetexpr->varname)
            else:
                # Convert value to the type of an existing variable or other assignment target.
                targettype = typecheck_expression_not_void(ft, targetexpr)
                ensure_can_take_address(ft->current_fom_types, targetexpr, "cannot assign to %s")

                if targetexpr->kind == AstExpressionKind.Dereference:
                    msg = "cannot place a value of type <from> into a pointer of type <to>*"
                else:
                    desc = short_expression_description(targetexpr)
                    snprintf(msg, sizeof msg, "cannot assign a value of type <from> to %s of type <to>", desc)
                typecheck_expression_with_implicit_cast(ft, valueexpr, targettype, msg)

        case (
            AstStatementKind.InPlaceAdd
            | AstStatementKind.InPlaceSub
            | AstStatementKind.InPlaceMul
            | AstStatementKind.InPlaceDiv
            | AstStatementKind.InPlaceMod
        ):
            targetexpr = &stmt->assignment.target
            valueexpr = &stmt->assignment.value

            targettype = typecheck_expression_not_void(ft, targetexpr)
            value_type = typecheck_expression_not_void(ft, valueexpr)
            ensure_can_take_address(ft->current_fom_types, targetexpr, "cannot assign to %s")

            match stmt->kind:
                case AstStatementKind.InPlaceAdd:
                    op = AstExpressionKind.Add
                    opname = "addition"
                case AstStatementKind.InPlaceSub:
                    op = AstExpressionKind.Sub
                    opname = "subtraction"
                case AstStatementKind.InPlaceMul:
                    op = AstExpressionKind.Mul
                    opname = "multiplication"
                case AstStatementKind.InPlaceDiv:
                    op = AstExpressionKind.Div
                    opname = "division"
                case AstStatementKind.InPlaceMod:
                    op = AstExpressionKind.Mod
                    opname = "modulo"
                case _:
                    assert False

            t = check_binop(ft->current_fom_types, op, stmt->location, targetexpr, valueexpr)
            if t != targetexpr->types.orig_type:
                snprintf(
                    msg, sizeof msg,
                    "%s produced a value of type %s which cannot be assigned back to %s",
                    opname, t->name, targetexpr->types.orig_type->name
                )
                fail(stmt->location, msg)

        case AstStatementKind.Return:
            function_or_method = ft->current_fom_types->signature.function_or_method()

            if ft->current_fom_types->signature.is_noreturn:
                snprintf(
                    msg, sizeof(msg),
                    "%s '%s' cannot return because it was defined with '-> noreturn'",
                    function_or_method, ft->current_fom_types->signature.name,
                )
                fail(stmt->location, msg)

            return_type = ft->current_fom_types->signature.returntype

            if stmt->return_value != NULL and return_type == NULL:
                snprintf(
                    msg, sizeof(msg), "%s '%s' cannot return a value because it was defined with '-> None'",
                    function_or_method, ft->current_fom_types->signature.name,
                )
                fail(stmt->location, msg)

            if return_type != NULL and stmt->return_value == NULL:
                snprintf(msg, sizeof(msg),
                    "a return value is needed, because the return type of %s '%s' is %s",
                    function_or_method,
                    ft->current_fom_types->signature.name,
                    ft->current_fom_types->signature.returntype->name)
                fail(stmt->location, msg)

            if stmt->return_value != NULL:
                snprintf(msg, sizeof msg,
                    "attempting to return a value of type <from> from %s '%s' defined with '-> <to>'",
                    function_or_method, ft->current_fom_types->signature.name)
                typecheck_expression_with_implicit_cast(
                    ft, stmt->return_value, ft->find_local_var("return")->type, msg)

        case AstStatementKind.DeclareLocalVar:
            if ft->find_any_var(stmt->var_declaration.name) != NULL:
                snprintf(msg, sizeof(msg), "a variable named '%s' already exists", stmt->var_declaration.name)
                fail(stmt->location, msg)

            type = type_from_ast(ft, &stmt->var_declaration.type)
            ft->current_fom_types->add_variable(type, stmt->var_declaration.name)

            if stmt->var_declaration.value != NULL:
                typecheck_expression_with_implicit_cast(
                    ft, stmt->var_declaration.value, type,
                    "initial value for variable of type <to> cannot be of type <from>")

        case AstStatementKind.ExpressionStatement:
            typecheck_expression(ft, &stmt->expression)

        case AstStatementKind.Assert:
            typecheck_expression_with_implicit_cast(ft, &stmt->expression, boolType, "assertion must be a bool, not <from>")

        case (
            AstStatementKind.FunctionDeclare
            | AstStatementKind.FunctionDef
            | AstStatementKind.Class
            | AstStatementKind.Enum
            | AstStatementKind.GlobalVariableDeclare
            | AstStatementKind.GlobalVariableDef
        ):
            # TODO: what happens if you try to create these? are error messages good?
            assert False


def typecheck_function_or_method_body(ft: FileTypes*, sig: Signature*, body: AstBody*) -> None:
    assert ft->current_fom_types == NULL

    ft->fomtypes = realloc(ft->fomtypes, sizeof(ft->fomtypes[0]) * (ft->nfomtypes + 1))
    assert ft->fomtypes != NULL
    ft->fomtypes[ft->nfomtypes++] = FunctionOrMethodTypes{}

    ft->current_fom_types = &ft->fomtypes[ft->nfomtypes - 1]
    ft->current_fom_types->signature = sig->copy()

    for i = 0; i < sig->nargs; i++:
        v = ft->current_fom_types->add_variable(sig->argtypes[i], sig->argnames[i])
        v->is_argument = True

    if sig->returntype != NULL:
        ft->current_fom_types->add_variable(sig->returntype, "return")

    typecheck_body(ft, body)
    ft->current_fom_types = NULL


@public
def typecheck_step3_function_and_method_bodies(ft: FileTypes*, ast: AstFile*) -> None:
    for i = 0; i < ast->body.nstatements; i++:
        stmt = &ast->body.statements[i]
        match stmt->kind:
            case AstStatementKind.FunctionDef:
                sig = ft->find_function(stmt->function.signature.name)
                assert sig != NULL
                typecheck_function_or_method_body(ft, sig, &stmt->function.body)
            case AstStatementKind.Class:
                classtype: Type* = NULL
                for t = ft->owned_types; t < &ft->owned_types[ft->n_owned_types]; t++:
                    if strcmp((*t)->name, stmt->classdef.name) == 0:
                        classtype = *t
                        break
                assert classtype != NULL

                for m = stmt->classdef.members; m < &stmt->classdef.members[stmt->classdef.nmembers]; m++:
                    if m->kind != AstClassMemberKind.Method:
                        continue
                    method = &m->method

                    sig = classtype->find_method(method->signature.name)
                    assert sig != NULL
                    typecheck_function_or_method_body(ft, sig, &method->body)
            case _:
                pass<|MERGE_RESOLUTION|>--- conflicted
+++ resolved
@@ -1144,19 +1144,12 @@
             typecheck_body(ft, &stmt->while_loop.body)
 
         case AstStatementKind.ForLoop:
-<<<<<<< HEAD
             if stmt->for_loop.init != NULL:
                 typecheck_statement(ft, stmt->for_loop.init)
             if stmt->for_loop.cond != NULL:
                 typecheck_expression_with_implicit_cast(
                     ft, stmt->for_loop.cond, boolType,
-                    "'for' condition must be a boolean, not <from>")
-=======
-            typecheck_statement(ft, stmt->for_loop.init)
-            typecheck_expression_with_implicit_cast(
-                ft, &stmt->for_loop.cond, boolType,
-                "'for' condition must be a bool, not <from>")
->>>>>>> 845c50ed
+                    "'for' condition must be a bool, not <from>")
             typecheck_body(ft, &stmt->for_loop.body)
             if stmt->for_loop.incr != NULL:
                 typecheck_statement(ft, stmt->for_loop.incr)
