# Contains data structures and functions that are shared among multiple type
# checking steps.

import "stdlib/str.jou"
import "stdlib/mem.jou"

import "../ast.jou"
import "../constants.jou"
import "../evaluate.jou"
import "../errors_and_warnings.jou"
import "../types.jou"
import "../types_in_ast.jou"


@public
def plural_s(n: long) -> byte*:
    if n == 1:
        # e.g. "1 argument"
        return ""
    else:
        # e.g. "0 arguments", "2 arguments"
        return "s"


# Type checking steps 1 and 2 return export symbols to be passed on to the next
# step. That's how the next step accesses the results of the previous step.
@public
enum ExportSymbolKind:
    Function
    Type
    GenericClass  # similar to Type, contains something like List[T] where T is a type variable
    GlobalVar
    Constant

@public
class ExportSymbol:
    kind: ExportSymbolKind
    name: byte[100]
    union:
        funcsignature: Signature  # ExportSymbolKind.Function
        type: Type*  # ExportSymbolKind.Type, ExportSymbolKind.GlobalVar, ExportSymbolKind.GenericClass
        constant: Constant  # ExportSymbolKind.Const

    def free(self) -> None:
        match self->kind:
            case ExportSymbolKind.Function:
                self->funcsignature.free()
            case ExportSymbolKind.Constant:
                self->constant.free()
            case _:
                pass


@public
def type_from_ast(ft: FileTypes*, containing_class: Type*, asttype: AstType*) -> Type*:
    if containing_class != NULL:
        assert containing_class->kind == TypeKind.Class
        for p = containing_class->classdata.generic_params.ptr; p < containing_class->classdata.generic_params.end(); p++:
            # Should be e.g. List[T], where T is a typevar
            assert (*p)->kind == TypeKind.TypeVar

    msg: byte[500]

    if asttype->is_void() or asttype->is_none() or asttype->is_noreturn():
        snprintf(msg, sizeof(msg), "'%s' cannot be used here because it is not a type", asttype->name)
        fail(asttype->location, msg)

    match asttype->kind:
        case AstTypeKind.Named:
            match asttype->name with strcmp:
                case "short":
                    return shortType
                case "int":
                    return intType
                case "long":
                    return longType
                case "byte":
                    return byteType
                case "bool":
                    return boolType
                case "float":
                    return floatType
                case "double":
                    return doubleType
                case _:
                    # Are we inside a generic class? When defining List[T], we want to find the T.
                    if containing_class != NULL:
                        assert containing_class->kind == TypeKind.Class
                        cdata = &containing_class->classdata
                        for p = cdata->generic_params.ptr; p < cdata->generic_params.end(); p++:
                            if strcmp((*p)->name, asttype->name) == 0:
                                return *p

                    found = ft->find_type(asttype->name)
                    if found != NULL:
                        return found

                    # At this point we will show an error for sure.
                    generic = ft->find_generic_class(asttype->name)
                    if generic == NULL:
                        snprintf(msg, sizeof(msg), "there is no type named '%s'", asttype->name)
                    else:
                        # Suggest int for all params of the generic class, e.g. List[int]
                        assert generic->classdata.is_generic()
                        ints = malloc(10 * generic->classdata.generic_params.len)
                        assert ints != NULL
                        strcpy(ints, "int")
                        for i = 1; i < generic->classdata.generic_params.len; i++:
                            strcat(ints, ", int")
                        snprintf(
                            msg, sizeof(msg),
                            "%s is a generic class, use e.g. %s[%s] instead of just %s",
                            generic->name, asttype->name, ints, asttype->name,
                        )
                    fail(asttype->location, msg)

        case AstTypeKind.Pointer:
            if asttype->value_type->is_void():
                return voidPtrType
            return type_from_ast(ft, containing_class, asttype->value_type)->pointer_type()

        case AstTypeKind.Array:
            tmp = type_from_ast(ft, containing_class, asttype->value_type)
            len = evaluate_array_length(asttype->array.length)
            if len <= 0:
                fail(asttype->array.length->location, "array length must be positive")
            return tmp->array_type(len)

        case AstTypeKind.Generic:
            name = asttype->generic.class_name
            gclass = ft->find_generic_class(name)
            if gclass == NULL:
                if ft->find_type(name) != NULL:
                    snprintf(msg, sizeof(msg), "%s is not generic, use just %s instead of %s[something]", name, name, name)
                else:
                    snprintf(msg, sizeof(msg), "there is no generic class named '%s'", name)
                fail(asttype->location, msg)

            assert gclass->kind == TypeKind.Class
            assert gclass->classdata.is_generic()

            # Check number of parameters
            expected = gclass->classdata.generic_params.len
            got = asttype->generic.param_types.len
            if expected != got:
                snprintf(
                    msg, sizeof(msg), "generic class %s takes %lld type parameter%s, but it is used with %lld type parameter%s",
                    gclass->name, expected, plural_s(expected), got, plural_s(got),
                )
                fail(asttype->location, msg)

            assert expected == got
            nparams = got

            from: Type** = malloc(sizeof(from[0]) * nparams)
            to: Type** = malloc(sizeof(to[0]) * nparams)
            assert from != NULL
            assert to != NULL
<<<<<<< HEAD
            for i = 0; i < n; i++:
                to[i] = type_from_ast(ft, containing_class, &asttype->generic.param_types.ptr[i])

            result = gclass->substitute_generic_params(from.ptr, to, n as int)
=======
            n = 0
            for i = 0; i < nparams; i++:
                from_item = gclass->classdata.generic_params[i]
                to_item = type_from_ast(ft, containing_class, &asttype->generic.param_types[i])
                if from_item != to_item:
                    from[n] = from_item
                    to[n] = to_item
                    n++

            result = gclass->substitute_generic_params(from, to, n)

            free(from)
>>>>>>> 519539bf
            free(to)
            return result<|MERGE_RESOLUTION|>--- conflicted
+++ resolved
@@ -156,16 +156,10 @@
             to: Type** = malloc(sizeof(to[0]) * nparams)
             assert from != NULL
             assert to != NULL
-<<<<<<< HEAD
-            for i = 0; i < n; i++:
-                to[i] = type_from_ast(ft, containing_class, &asttype->generic.param_types.ptr[i])
-
-            result = gclass->substitute_generic_params(from.ptr, to, n as int)
-=======
             n = 0
             for i = 0; i < nparams; i++:
-                from_item = gclass->classdata.generic_params[i]
-                to_item = type_from_ast(ft, containing_class, &asttype->generic.param_types[i])
+                from_item = gclass->classdata.generic_params.ptr[i]
+                to_item = type_from_ast(ft, containing_class, &asttype->generic.param_types.ptr[i])
                 if from_item != to_item:
                     from[n] = from_item
                     to[n] = to_item
@@ -174,6 +168,5 @@
             result = gclass->substitute_generic_params(from, to, n)
 
             free(from)
->>>>>>> 519539bf
             free(to)
             return result