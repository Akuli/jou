--- conflicted
+++ resolved
@@ -222,29 +222,16 @@
     for stmt = jou_file.ast.ptr; stmt < jou_file.ast.end(); stmt++:
         match stmt.kind:
             case AstStatementKind.GlobalVariableDeclare:
-<<<<<<< HEAD
-                exp = handle_global_var(&ast.types, stmt.location, stmt.symbol().name, &stmt.global_var_declare.type, &stmt.symbol().used)
+                exp = handle_global_var(&jou_file.types, stmt.location, stmt.symbol().name, &stmt.global_var_declare.type, &stmt.symbol().used)
                 if stmt.symbol().public:
                     exports.append(exp)
             case AstStatementKind.GlobalVariableDef:
-                exp = handle_global_var(&ast.types, stmt.location, stmt.symbol().name, &stmt.global_var_def.type, &stmt.symbol().used)
-                if stmt.symbol().public:
-                    exports.append(exp)
-            case AstStatementKind.Const:
-                exp = handle_const(&ast.types, stmt.location, &stmt.const_statement)
-                if stmt.symbol().public:
-=======
-                exp = handle_global_var(&jou_file.types, stmt.location, stmt.global_var_declare.name, &stmt.global_var_declare.type, &stmt.global_var_declare.used)
-                if stmt.global_var_declare.public:
-                    exports.append(exp)
-            case AstStatementKind.GlobalVariableDef:
-                exp = handle_global_var(&jou_file.types, stmt.location, stmt.global_var_def.name, &stmt.global_var_def.type, &stmt.global_var_def.used)
-                if stmt.global_var_def.public:
+                exp = handle_global_var(&jou_file.types, stmt.location, stmt.symbol().name, &stmt.global_var_def.type, &stmt.symbol().used)
+                if stmt.symbol().public:
                     exports.append(exp)
             case AstStatementKind.Const:
                 exp = handle_const(&jou_file.types, stmt.location, &stmt.const_statement)
-                if stmt.const_statement.public:
->>>>>>> fda3a030
+                if stmt.symbol().public:
                     exports.append(exp)
                 else:
                     exp.free()
