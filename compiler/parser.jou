import "stdlib/assert.jou"
import "stdlib/ascii.jou"
import "stdlib/list.jou"
import "stdlib/str.jou"
import "stdlib/io.jou"
import "stdlib/mem.jou"

import "./token.jou"
import "./global_symbols.jou"
import "./state.jou"
import "./ast.jou"
import "./errors_and_warnings.jou"
import "./paths.jou"
import "./constants.jou"
import "./types.jou"


# arity = number of operands, e.g. 2 for a binary operator such as "+"
#
# This cannot be used for ++ and --, because with them we can't know the kind from
# just the token (e.g. ++ could mean pre-increment or post-increment).
def build_operator_expression(t: Token*, arity: int, operands: AstExpression*) -> AstExpression:
    assert arity == 1 or arity == 2 or arity == 3
    nbytes = arity * sizeof operands[0]
    ptr = malloc(nbytes)
    memcpy(ptr, operands, nbytes)

    result = AstExpression{location = t.location, operands = ptr}

    if t.is_operator("["):
        assert arity == 2
        result.kind = AstExpressionKind.Indexing
    elif t.is_operator("=="):
        assert arity == 2
        result.kind = AstExpressionKind.Eq
    elif t.is_operator("!="):
        assert arity == 2
        result.kind = AstExpressionKind.Ne
    elif t.is_operator(">"):
        assert arity == 2
        result.kind = AstExpressionKind.Gt
    elif t.is_operator(">="):
        assert arity == 2
        result.kind = AstExpressionKind.Ge
    elif t.is_operator("<"):
        assert arity == 2
        result.kind = AstExpressionKind.Lt
    elif t.is_operator("<="):
        assert arity == 2
        result.kind = AstExpressionKind.Le
    elif t.is_operator("+"):
        assert arity == 2
        result.kind = AstExpressionKind.Add
    elif t.is_operator("-"):
        assert arity == 1 or arity == 2
        if arity == 2:
            result.kind = AstExpressionKind.Sub
        else:
            result.kind = AstExpressionKind.Negate
    elif t.is_operator("*"):
        assert arity == 1 or arity == 2
        if arity == 2:
            result.kind = AstExpressionKind.Mul
        else:
            result.kind = AstExpressionKind.Dereference
    elif t.is_operator("/"):
        assert arity == 2
        result.kind = AstExpressionKind.Div
    elif t.is_operator("%"):
        assert arity == 2
        result.kind = AstExpressionKind.Mod
    elif t.is_operator("&"):
        assert arity == 1 or arity == 2
        if arity == 1:
            result.kind = AstExpressionKind.AddressOf
        else:
            result.kind = AstExpressionKind.BitAnd
    elif t.is_operator("|"):
        assert arity == 2
        result.kind = AstExpressionKind.BitOr
    elif t.is_operator("^"):
        assert arity == 2
        result.kind = AstExpressionKind.BitXor
    elif t.is_operator("<<"):
        assert arity == 2
        result.kind = AstExpressionKind.BitShiftLeft
    elif t.is_operator(">>"):
        assert arity == 2
        result.kind = AstExpressionKind.BitShiftRight
    elif t.is_keyword("and"):
        assert arity == 2
        result.kind = AstExpressionKind.And
    elif t.is_keyword("or"):
        assert arity == 2
        result.kind = AstExpressionKind.Or
    elif t.is_keyword("not"):
        assert arity == 1
        result.kind = AstExpressionKind.Not
    elif t.is_keyword("if"):
        assert arity == 3
        result.kind = AstExpressionKind.TernaryIf
    else:
        assert False

    assert result.get_arity() == arity
    return result


# reverse code golfing: https://xkcd.com/1960/
def determine_the_kind_of_a_statement_that_starts_with_an_expression(
    this_token_is_after_that_initial_expression: Token*
) -> AstStatementKind:
    if this_token_is_after_that_initial_expression.is_operator("="):
        return AstStatementKind.Assign
    if this_token_is_after_that_initial_expression.is_operator("+="):
        return AstStatementKind.InPlaceAdd
    if this_token_is_after_that_initial_expression.is_operator("-="):
        return AstStatementKind.InPlaceSub
    if this_token_is_after_that_initial_expression.is_operator("*="):
        return AstStatementKind.InPlaceMul
    if this_token_is_after_that_initial_expression.is_operator("/="):
        return AstStatementKind.InPlaceDiv
    if this_token_is_after_that_initial_expression.is_operator("%="):
        return AstStatementKind.InPlaceMod
    if this_token_is_after_that_initial_expression.is_operator("&="):
        return AstStatementKind.InPlaceBitAnd
    if this_token_is_after_that_initial_expression.is_operator("|="):
        return AstStatementKind.InPlaceBitOr
    if this_token_is_after_that_initial_expression.is_operator("^="):
        return AstStatementKind.InPlaceBitXor
    if this_token_is_after_that_initial_expression.is_operator("<<="):
        return AstStatementKind.InPlaceBitShiftLeft
    if this_token_is_after_that_initial_expression.is_operator(">>="):
        return AstStatementKind.InPlaceBitShiftRight
    return AstStatementKind.ExpressionStatement


def skip_string_or_byte(s: byte*) -> byte*:
    assert *s == '"' or *s == '\''
    quote = *s
    s++

    while *s != '\0' and *s != quote:
        s++
        if s[-1] == '\\' and *s != '\0':
            # Skip anything escaped, so \\\" (backslash then quote) works
            s++

    if *s == quote:
        s++
    return s


def read_assertion_from_file(start: Token*, end: Token*) -> byte*:
    assert start.byte_offset >= 0
    assert end.byte_offset >= 0
    assert start.byte_offset < end.byte_offset
    assert strcmp(start.location.path, end.location.path) == 0

    f = fopen(start.location.path, "rb")
    assert f != NULL

    # TODO: add fseek to standard library
    for i = 0; i < start.byte_offset; i++:
        fgetc(f)

    s: byte* = malloc(end.byte_offset - start.byte_offset + 1)
    assert s != NULL
    memset(s, 0, end.byte_offset - start.byte_offset + 1)
    fread(s, 1, end.byte_offset - start.byte_offset, f)
    fclose(f)

    p = s
    while *p != '\0':
        match *p:
            case '"' | '\'':
                p = skip_string_or_byte(p)
            case '#':
                # Remove comments
                comment_end = &p[strcspn(p, "\n")]
                memmove(p, comment_end, strlen(comment_end) + 1)
            case '\n':
                # Delete spaces and other newlines that surround this newline
                bad = "\n\r "
                delete_end = &p[strspn(p, bad)]
                while p > s and strchr(bad, p[-1]) != NULL:
                    p--
                # Add space in place of newline and other deleted stuff, but not if
                # it would be awkwardly after '(' or before ')'
                if (p == s or p[-1] != '(') and *delete_end != ')':
                    # Replace with space
                    *p = ' '
                    p++
                memmove(p, delete_end, strlen(delete_end) + 1)
            case _:
                p++

    trim_ascii_whitespace(s)
    return s


def decorate(stmt: AstStatement*, decor: byte*, location: Location) -> None:
    assert decor[0] == '@'

    if strcmp(decor, "@public") == 0:
        match stmt.kind:
            case AstStatementKind.FunctionDeclare | AstStatementKind.FunctionDef:
                if strcmp(stmt.function.ast_signature.name, "main") == 0:
                    fail(location, "the main() function cannot be @public")
            case AstStatementKind.MethodDef:
                fail(location, "methods cannot be decorated with @public, a class is either fully public or fully private")
            case _:
                pass

        symbol = stmt.symbol()
        if symbol == NULL:
            fail(location, "the @public decorator cannot be used here")
        symbol.public = True

    elif strcmp(decor, "@inline") == 0:
        match stmt.kind:
            case AstStatementKind.FunctionDef:
                if strcmp(stmt.function.ast_signature.name, "main") == 0:
                    # TODO: test this
                    fail(location, "the main() function cannot be @inline")
                stmt.function.inline = True
            case AstStatementKind.MethodDef:
                stmt.method.inline = True
            case _:
                # TODO: test this
                fail(location, "the @inline decorator cannot be used here")

    else:
        msg: byte[200]
        snprintf(msg, sizeof(msg), "there is no decorator named '%s'", decor)
        fail(location, msg)


# Determines whether the next tokens are "Class{attribute = value}" syntax.
# Not as simple as you might expect, because the class can be generic.
# Example: Foo[int, byte*]{x = 1, y="hello"}
def looks_like_instantiate(t: Token*) -> bool:
    if t.kind != TokenKind.Name:
        return False
    t++
    if t.is_operator("{"):
        return True
    if t.is_operator("["):
        # Find matching ']' and see if there's '{' after it.
        depth = 1
        t++
        while depth > 0 and t.kind != TokenKind.EndOfFile:
            if t.is_operator("["):
                depth++
            if t.is_operator("]"):
                depth--
            t++
        return t.is_operator("{")
    return False


# The multiple cases of "case a | b | c | d:" appear as a nested bitwise OR
# expression. Here's what this function does to it:
#
#   BitOr(BitOr(BitOr(a, b), c), d)     -->     [a, b, c, d]
#
def flatten_bitwise_ors(expr: AstExpression) -> List[AstExpression]:
    result = List[AstExpression]{}
    todo = List[AstExpression]{}
    todo.append(expr)

    while todo.len > 0:
        expr = todo.pop()
        if expr.kind == AstExpressionKind.BitOr:
            # Visit right side first so that it appears on the left in result
            todo.append(expr.operands[1])
            todo.append(expr.operands[0])
            free(expr.operands)
        else:
            result.append(expr)

    free(todo.ptr)
    return result


enum WhatAreWeParsing:
    TopLevel  # must be first, so that this is the default (zero)
    ClassBody
    FunctionBody
    MethodBody


class Parser:
    tokens: Token*
    loop_vars: List[byte*]  # NULL means a loop that doesn't look like "for foo = bar; ..."
    what_are_we_parsing: WhatAreWeParsing

    def eat_newline(self) -> None:
        if self.tokens.kind != TokenKind.Newline:
            self.tokens.fail_expected_got("end of line")
        self.tokens++

    def check_top_level(self, what_is_it: byte*) -> None:
        if self.what_are_we_parsing != WhatAreWeParsing.TopLevel:
            msg: byte[500]
            snprintf(msg, sizeof(msg), "%s must be on top level, not e.g. inside a function", what_is_it)
            fail(self.tokens.location, msg)

    def check_function_or_method(self, what_is_it: byte*) -> None:
        match self.what_are_we_parsing:
            case WhatAreWeParsing.FunctionBody | WhatAreWeParsing.MethodBody:
                pass
            case _:
                msg: byte[500]
                snprintf(msg, sizeof(msg), "%s must be inside a function or method", what_is_it)
                fail(self.tokens.location, msg)

    def parse_import(self) -> AstImport:
        if self.what_are_we_parsing != WhatAreWeParsing.TopLevel:
            fail(self.tokens.location, "imports must be in the beginning of the file")

        assert self.tokens.is_keyword("import")
        self.tokens++

        path_token = self.tokens++
        if path_token.kind != TokenKind.String:
            path_token.fail_expected_got("a string to specify the file name")

        self.eat_newline()

        path: byte*
        if starts_with(path_token.long_string, "stdlib/"):
            # Starts with stdlib --> import from where stdlib actually is
            assert global_compiler_state.stdlib_path != NULL
            asprintf(&path, "%s/%s", global_compiler_state.stdlib_path, &path_token.long_string[7])
        elif starts_with(path_token.long_string, "."):
            # Relative to directory where the file is
            tmp = strdup(path_token.location.path)
            asprintf(&path, "%s/%s", dirname(tmp), path_token.long_string)
            free(tmp)
        else:
            fail(
                path_token.location,
                "import path must start with 'stdlib/' (standard-library import) or a dot (relative import)"
            )

        simplify_path(path)
        return AstImport{
            specified_path = strdup(path_token.long_string),
            resolved_path = path,
        }

    def parse_link(self) -> AstLink:
        self.check_top_level("'link' statement")

        assert self.tokens.is_keyword("link")
        self.tokens++

        flags_token = self.tokens++
        if flags_token.kind != TokenKind.String:
            flags_token.fail_expected_got("a string of linker flags after the 'link' keyword")

        self.eat_newline()

        resolved_flags = handle_relative_paths_in_linker_flags(flags_token.long_string, flags_token.location.path)

        return AstLink{
            specified_flags = strdup(flags_token.long_string),
            resolved_flags = resolved_flags,
        }

    def parse_named_type(self) -> AstType:
        assert self.tokens.kind == TokenKind.Name or self.tokens.kind == TokenKind.Keyword
        result = AstType{
            kind = AstTypeKind.Named,
            location = self.tokens.location,
            name = self.tokens.short_string,
        }
        self.tokens++
        return result

    def parse_funcptr_type(self) -> AstType:
        assert self.tokens.is_keyword("funcptr")
        location = self.tokens.location
        self.tokens++

        if not self.tokens.is_operator("("):
            self.tokens.fail_expected_got("a '(' to denote the start of funcptr argument types")
        self.tokens++

        takes_varargs = False
        argtypes = List[AstType]{}

        while not self.tokens.is_operator(")"):
            if takes_varargs:
                fail(self.tokens.location, "if '...' is used, it must be the last parameter")

            if self.tokens.is_operator("..."):
                takes_varargs = True
                self.tokens++
            else:
                if argtypes.len == MAX_ARGS:
                    fail(self.tokens.location, "too many arguments")
                argtypes.append(self.parse_type())

            if not self.tokens.is_operator(","):
                break
            self.tokens++

        if not self.tokens.is_operator(")"):
            if self.tokens.is_operator(":") and self.tokens[-1].kind == TokenKind.Name:
                # It looks like "foo: int"
                fail(self.tokens.location, "funcptr parameters cannot be named")
            self.tokens.fail_expected_got("a ')'")
        self.tokens++

        if not self.tokens.is_operator("->"):
            fail(self.tokens.location, "return type of funcptr must be specified with '->'")
        self.tokens++

        ret: AstType* = malloc(sizeof(*ret))
        assert ret != NULL
        *ret = self.parse_type()

        return AstType{
            kind = AstTypeKind.FuncPtr,
            location = location,
            func_ptr = AstFuncPtrType{argtypes=argtypes, takes_varargs=takes_varargs, return_type=ret},
        }

    def parse_type(self) -> AstType:
        if self.tokens.is_operator("("):
            self.tokens++
            result = self.parse_type()
            if not self.tokens.is_operator(")"):
                self.tokens.fail_expected_got("a ')'")
            self.tokens++
        elif (
            self.tokens.kind == TokenKind.Name
            or self.tokens.is_keyword("None")
            or self.tokens.is_keyword("void")
            or self.tokens.is_keyword("noreturn")
            or self.tokens.is_keyword("int")
            or self.tokens.is_keyword("int8")
            or self.tokens.is_keyword("int16")
            or self.tokens.is_keyword("int32")
            or self.tokens.is_keyword("int64")
            or self.tokens.is_keyword("uint8")
            or self.tokens.is_keyword("uint16")
            or self.tokens.is_keyword("uint32")
            or self.tokens.is_keyword("uint64")
            or self.tokens.is_keyword("byte")
            or self.tokens.is_keyword("float")
            or self.tokens.is_keyword("double")
            or self.tokens.is_keyword("bool")
        ):
            result = self.parse_named_type()
        elif self.tokens.is_keyword("funcptr"):
            result = self.parse_funcptr_type()
        else:
            self.tokens.fail_expected_got("a type")

        while self.tokens.is_operator("*") or self.tokens.is_operator("["):
            p: AstType* = malloc(sizeof *p)
            *p = result

            if self.tokens.is_operator("*"):
                result = AstType{
                    location = (self.tokens++).location,
                    kind = AstTypeKind.Pointer,
                    value_type = p,
                }
                continue

            assert self.tokens.is_operator("[")
            location = (self.tokens++).location

            if self.tokens.kind == TokenKind.Integer or result.kind != AstTypeKind.Named:
                # Array, e.g. int[10]
                #
                # TODO: This way to distinguish arrays and generics prevents using
                # constants defined with `const` as array sizes. See:
                # https://github.com/Akuli/jou/issues/804
                len_expression: AstExpression* = malloc(sizeof *len_expression)
                *len_expression = self.parse_expression()

                if not self.tokens.is_operator("]"):
                    self.tokens.fail_expected_got("a ']' to end the array size")
                self.tokens++

                result = AstType{
                    location = location,
                    kind = AstTypeKind.Array,
                    array = AstArrayType{
                        member_type = p,
                        length = len_expression,
                    }
                }
            else:
                # Generic, e.g. List[int]
                free(p)

                params = List[AstType]{}
                while not self.tokens.is_operator("]"):
                    params.append(self.parse_type())
                    if not self.tokens.is_operator(","):
                        break
                    self.tokens++

                if not self.tokens.is_operator("]"):
                    self.tokens.fail_expected_got("a ']'")
                self.tokens++

                assert result.kind == AstTypeKind.Named
                result = AstType{
                    location = result.location,
                    kind = AstTypeKind.Generic,
                    generic = AstGenericType{
                        class_name = result.name,
                        param_types = params,
                    }
                }

        return result

    def parse_typedef(self) -> AstTypeDef:
        assert self.tokens.is_keyword("typedef")
        self.tokens++

        if self.tokens.kind != TokenKind.Name:
            self.tokens.fail_expected_got("the name for a type")
        name = self.tokens.short_string
        self.tokens++

        if not self.tokens.is_operator("="):
            self.tokens.fail_expected_got("'=' between name and type")
        self.tokens++

        return AstTypeDef{
            symbol = GlobalSymbol{name = name, kind = GlobalSymbolKind.Type},
            ast_type = self.parse_type(),
        }

    def parse_name_type_value(self, expected_what_for_name: byte*) -> AstNameTypeValue:
        if self.tokens.kind != TokenKind.Name:
            assert expected_what_for_name != NULL
            self.tokens.fail_expected_got(expected_what_for_name)

        result = AstNameTypeValue{name = self.tokens.short_string, name_location = self.tokens.location}
        self.tokens++

        if not self.tokens.is_operator(":"):
            self.tokens.fail_expected_got("':' and a type after it (example: \"foo: int\")")
        self.tokens++
        result.type = self.parse_type()

        if self.tokens.is_operator("="):
            self.tokens++
            p: AstExpression* = malloc(sizeof *p)
            *p = self.parse_expression()
            result.value = p

        return result

    def parse_function_or_method_signature(self, is_method: bool) -> AstSignature:
        if self.tokens.kind != TokenKind.Name:
            if is_method:
                self.tokens.fail_expected_got("a method name")
            else:
                self.tokens.fail_expected_got("a function name")

        result = AstSignature{
            name_location = self.tokens.location,
            name = self.tokens.short_string,
        }
        self.tokens++

        if not self.tokens.is_operator("("):
            self.tokens.fail_expected_got("a '(' to denote the start of arguments")
        self.tokens++

        used_self = False
        while not self.tokens.is_operator(")"):
            if result.takes_varargs:
                fail(self.tokens.location, "if '...' is used, it must be the last parameter")

            if self.tokens.is_operator("..."):
                result.takes_varargs = True
                self.tokens++

            elif self.tokens.is_keyword("self"):
                if not is_method:
                    fail(self.tokens.location, "'self' cannot be used here")
                if result.args.len != 0:
                    fail(self.tokens.location, "'self' must be the first argument")

                self_arg = AstNameTypeValue{
                    name = "self",
                    name_location = self.tokens.location,
                }
                self.tokens++

                if self.tokens.is_operator(":"):
                    self.tokens++
                    self_arg.type = self.parse_type()

                result.args.append(self_arg)
                used_self = True

            else:
                arg = self.parse_name_type_value("an argument name")
                if arg.value != NULL:
                    fail(arg.value.location, "arguments cannot have default values")

                for p = result.args.ptr; p < result.args.end(); p++:
                    if strcmp(p.name, arg.name) == 0:
                        message: byte[200]
                        snprintf(
                            message, sizeof message,
                            "there are multiple arguments named '%s'", arg.name)
                        fail(arg.name_location, message)

                if result.args.len == MAX_ARGS:
                    fail(self.tokens.location, "too many arguments")
                result.args.append(arg)

            if not self.tokens.is_operator(","):
                break
            self.tokens++

        if not self.tokens.is_operator(")"):
            self.tokens.fail_expected_got("a ')'")
        self.tokens++

        # Special case for common typo:   def foo():
        if self.tokens.is_operator(":"):
            if is_method:
                fail(self.tokens.location, "return type must be specified with '->', or with '-> None' if the method doesn't return anything")
            else:
                fail(self.tokens.location, "return type must be specified with '->', or with '-> None' if the function doesn't return anything")
        if not self.tokens.is_operator("->"):
            self.tokens.fail_expected_got("a '->'")
        self.tokens++

        if not used_self and is_method:
            throwerror: byte[300]
            snprintf(throwerror, sizeof throwerror, "missing self, should be 'def %s(self, ...)'", result.name)
            fail(self.tokens.location, throwerror)

        result.return_type = self.parse_type()
        return result

    def parse_instantiation(self) -> AstInstantiation:
        result = AstInstantiation{type = self.parse_type()}
        assert self.tokens.is_operator("{")
        self.tokens++

        while not self.tokens.is_operator("}"):
            if self.tokens.kind != TokenKind.Name:
                self.tokens.fail_expected_got("a field name")
            field_name = self.tokens.short_string
            for f = result.fields.ptr; f < result.fields.end(); f++:
                if strcmp(f.name, field_name) == 0:
                    error: byte[500]
                    snprintf(error, sizeof error, "multiple values were given for field '%s'", field_name)
                    fail(self.tokens.location, error)
            self.tokens++

            if not self.tokens.is_operator("="):
                msg: byte[300]
                snprintf(msg, sizeof msg, "'=' followed by a value for field '%s'", field_name)
                self.tokens.fail_expected_got(msg)
            self.tokens++

            result.fields.append(AstInstantiationField{name = field_name, value = self.parse_expression()})

            if not self.tokens.is_operator(","):
                break
            self.tokens++

        if not self.tokens.is_operator("}"):
            self.tokens.fail_expected_got("a '}'")
        self.tokens++

        return result

    def parse_array(self) -> List[AstExpression]:
        assert self.tokens.is_operator("[")
        self.tokens++

        result = List[AstExpression]{}
        while not self.tokens.is_operator("]"):
            result.append(self.parse_expression())
            if not self.tokens.is_operator(","):
                break
            self.tokens++

        if not self.tokens.is_operator("]"):
            self.tokens.fail_expected_got("a ']' to end the array")
        if result.len == 0:
            fail(self.tokens.location, "arrays cannot be empty")
        self.tokens++

        return result

    def parse_elementary_expression(self) -> AstExpression:
        expr = AstExpression{location = self.tokens.location}

        match self.tokens.kind:
            case TokenKind.Integer:
                expr.kind = AstExpressionKind.IntegerConstant
                expr.integer_value = self.tokens.integer_value
                self.tokens++
            case TokenKind.Byte:
                expr.kind = AstExpressionKind.Constant
                expr.constant = int_constant(uint_type(8), self.tokens.integer_value as int64)
                self.tokens++
            case TokenKind.Float:
                expr.kind = AstExpressionKind.Constant
                expr.constant = Constant{kind = ConstantKind.Float, float_or_double_text = self.tokens.short_string}
                self.tokens++
            case TokenKind.Double:
                expr.kind = AstExpressionKind.Constant
                expr.constant = Constant{kind = ConstantKind.Double, float_or_double_text = self.tokens.short_string}
                self.tokens++
            case TokenKind.String:
                expr.kind = AstExpressionKind.Constant
                expr.constant = Constant{kind = ConstantKind.PointerString, pointer_string = strdup(self.tokens.long_string)}
                self.tokens++
            case TokenKind.Name:
                if looks_like_instantiate(self.tokens):
                    expr.kind = AstExpressionKind.Instantiate
                    expr.instantiation = self.parse_instantiation()
                else:
                    expr.kind = AstExpressionKind.GetVariable
                    expr.varname = self.tokens.short_string
                    self.tokens++
            case _:
                if self.tokens.is_keyword("True"):
                    expr.kind = AstExpressionKind.Constant
                    expr.constant = Constant{kind = ConstantKind.Bool, boolean = True}
                    self.tokens++
                elif self.tokens.is_keyword("False"):
                    expr.kind = AstExpressionKind.Constant
                    expr.constant = Constant{kind = ConstantKind.Bool, boolean = False}
                    self.tokens++
                elif self.tokens.is_keyword("NULL"):
                    expr.kind = AstExpressionKind.Constant
                    expr.constant = Constant{kind = ConstantKind.Null}
                    self.tokens++
                elif self.tokens.is_keyword("None"):
                    fail(self.tokens.location, "None is not a value in Jou, use e.g. -1 for numbers or NULL for pointers")
                elif self.tokens.is_keyword("self"):
                    if self.what_are_we_parsing != WhatAreWeParsing.MethodBody:
                        fail(self.tokens.location, "'self' cannot be used here")
                    expr.kind = AstExpressionKind.Self
                    self.tokens++
                elif self.tokens.is_operator("("):
                    self.tokens++
                    expr = self.parse_expression()
                    if not self.tokens.is_operator(")"):
                        self.tokens.fail_expected_got("a ')'")
                    self.tokens++
                elif self.tokens.is_operator("["):
                    expr.kind = AstExpressionKind.Array
                    expr.array = self.parse_array()
                else:
                    self.tokens.fail_expected_got("an expression")

        return expr

    def parse_indexing(self, obj: AstExpression) -> AstExpression:
        assert self.tokens.is_operator("[")
        open_bracket = self.tokens++

        operands = [obj, self.parse_expression()]

        if not self.tokens.is_operator("]"):
            self.tokens.fail_expected_got("a ']'")
        self.tokens++

        return build_operator_expression(open_bracket, 2, operands)

    def parse_dot_operator(self, obj: AstExpression) -> AstExpression:
        assert self.tokens.is_operator(".")
        self.tokens++

        if self.tokens.kind != TokenKind.Name:
            self.tokens.fail_expected_got("a field or method name")
        name_token = self.tokens++

        instance: AstExpression* = malloc(sizeof *instance)
        *instance = obj
        return AstExpression{
            location = self.tokens.location,
            kind = AstExpressionKind.DotOperator,
            class_field = AstClassField{
                instance = instance,
                field_name = name_token.short_string,
            },
        }

    def parse_call(self, obj: AstExpression) -> AstExpression:
        func: AstExpression* = malloc(sizeof(obj))
        *func = obj
        call = AstCall{function = func}

        assert self.tokens.is_operator("(")
        location = self.tokens.location
        self.tokens++

        while not self.tokens.is_operator(")"):
            # Do not allow going all the way to MAX_ARGS so that we can add
            # the `self` argument for method calls later.
            #
            # There's no easy way to know whether we are calling a method. Even
            # though `foo.bar()` is usually a method call, it can also call a
            # function pointer stored in field `bar`.
            if call.args.len == MAX_ARGS - 1:
                fail(self.tokens.location, "too many arguments")
            call.args.append(self.parse_expression())
            if not self.tokens.is_operator(","):
                break
            self.tokens++

        if not self.tokens.is_operator(")"):
            self.tokens.fail_expected_got("a ')'")
        self.tokens++

        return AstExpression{
            location = location,
            kind = AstExpressionKind.Call,
            call = call,
        }

    def parse_expression_with_members_and_indexing_and_calls(self) -> AstExpression:
        result = self.parse_elementary_expression()
        while True:
            if self.tokens.is_operator("["):
                result = self.parse_indexing(result)
            elif self.tokens.is_operator("."):
                result = self.parse_dot_operator(result)
            elif self.tokens.is_operator("("):
                result = self.parse_call(result)
            elif self.tokens.is_operator("->"):
                fail(self.tokens.location, "use . instead of ->")
            else:
                return result

    def parse_expression_with_unary_operators(self) -> AstExpression:
        # prefix = sequence of 0 or more unary operator tokens: start,start+1,...,end-1
        prefix_start = self.tokens
        while (
            self.tokens.is_operator("++")
            or self.tokens.is_operator("--")
            or self.tokens.is_operator("&")
            or self.tokens.is_operator("*")
            or self.tokens.is_operator("~")
            or self.tokens.is_keyword("sizeof")
<<<<<<< HEAD
            or self.tokens.is_keyword("enum_count")
=======
            or self.tokens.is_keyword("array_count")
>>>>>>> 4a21c6ea
        ):
            self.tokens++
        prefix_end = self.tokens

        result = self.parse_expression_with_members_and_indexing_and_calls()

        suffix_start = self.tokens
        while self.tokens.is_operator("++") or self.tokens.is_operator("--"):
            self.tokens++
        suffix_end = self.tokens

        while prefix_start != prefix_end or suffix_start != suffix_end:
            # ++ and -- "bind tighter", so *foo++ is equivalent to *(foo++)
            # It is implemented by always consuming ++/-- prefixes and suffixes when they exist.
            if prefix_start != prefix_end and prefix_end[-1].is_operator("++"):
                token = --prefix_end
                kind = AstExpressionKind.PreIncr
            elif prefix_start != prefix_end and prefix_end[-1].is_operator("--"):
                token = --prefix_end
                kind = AstExpressionKind.PreDecr
            elif suffix_start != suffix_end and suffix_start[0].is_operator("++"):
                token = suffix_start++
                kind = AstExpressionKind.PostIncr
            elif suffix_start != suffix_end and suffix_start[0].is_operator("--"):
                token = suffix_start++
                kind = AstExpressionKind.PostDecr
            else:
                # We don't have ++ or --, so it must be something in the prefix
                assert prefix_start != prefix_end and suffix_start == suffix_end
                token = --prefix_end
                if token.is_operator("*"):
                    kind = AstExpressionKind.Dereference
                elif token.is_operator("&"):
                    kind = AstExpressionKind.AddressOf
                elif token.is_operator("~"):
                    kind = AstExpressionKind.BitNot
                elif token.is_keyword("sizeof"):
                    kind = AstExpressionKind.SizeOf
<<<<<<< HEAD
                elif token.is_keyword("enum_count"):
                    kind = AstExpressionKind.EnumCount
=======
                elif token.is_keyword("array_count"):
                    kind = AstExpressionKind.ArrayCount
>>>>>>> 4a21c6ea
                else:
                    assert False

            p: AstExpression* = malloc(sizeof(*p))
            *p = result
            result = AstExpression{location = token.location, kind = kind, operands = p}

        return result

    def parse_expression_with_mul_and_div(self) -> AstExpression:
        result = self.parse_expression_with_unary_operators()
        while self.tokens.is_operator("*") or self.tokens.is_operator("/") or self.tokens.is_operator("%"):
            t = self.tokens++
            lhs_rhs = [result, self.parse_expression_with_unary_operators()]
            result = build_operator_expression(t, 2, lhs_rhs)
        return result

    def parse_expression_with_add(self) -> AstExpression:
        if self.tokens.is_operator("-"):
            minus = self.tokens++
        else:
            minus = NULL

        result = self.parse_expression_with_mul_and_div()
        if minus != NULL:
            result = build_operator_expression(minus, 1, &result)

        while self.tokens.is_operator("+") or self.tokens.is_operator("-"):
            t = self.tokens++
            lhs_rhs = [result, self.parse_expression_with_mul_and_div()]
            result = build_operator_expression(t, 2, lhs_rhs)

        return result

    # TODO: ban chaining bitwise operations with arithmetic operations
    # TODO: ban chaining different bitwise operations e.g. a ^ b & c
    def parse_expression_with_bitwise_ops(self) -> AstExpression:
        result = self.parse_expression_with_add()
        while (
            self.tokens.is_operator("&")
            or self.tokens.is_operator("|")
            or self.tokens.is_operator("^")
            or self.tokens.is_operator("<<")
            or self.tokens.is_operator(">>")
        ):
            t = self.tokens++
            lhs_rhs = [result, self.parse_expression_with_add()]
            result = build_operator_expression(t, 2, lhs_rhs)
        return result

    # "as" operator has somewhat low precedence, so that "1+2 as float" works as expected
    # TODO: would be better to ban chaining "as" with anything
    def parse_expression_with_as(self) -> AstExpression:
        result = self.parse_expression_with_bitwise_ops()
        while self.tokens.is_keyword("as"):
            as_location = (self.tokens++).location
            p: AstAs* = malloc(sizeof(*p))
            *p = AstAs{type = self.parse_type(), value = result}
            result = AstExpression{
                location = as_location,
                kind = AstExpressionKind.As,
                as_ = p,
            }
        return result

    def parse_expression_with_comparisons(self) -> AstExpression:
        result = self.parse_expression_with_as()
        if self.tokens.is_comparison():
            t = self.tokens++
            lhs_rhs = [result, self.parse_expression_with_as()]
            result = build_operator_expression(t, 2, lhs_rhs)
        if self.tokens.is_comparison():
            fail(self.tokens.location, "comparisons cannot be chained")
        return result

    def parse_expression_with_not(self) -> AstExpression:
        if self.tokens.is_keyword("not"):
            not_token = self.tokens
            self.tokens++
        else:
            not_token = NULL

        if self.tokens.is_keyword("not"):
            fail(self.tokens.location, "'not' cannot be repeated")

        result = self.parse_expression_with_comparisons()
        if not_token != NULL:
            match result.kind:
                case AstExpressionKind.Eq:
                    show_warning(result.location, "use 'foo != bar' instead of 'not foo == bar'")
                case AstExpressionKind.Ne:
                    show_warning(result.location, "use 'foo == bar' instead of 'not foo != bar'")
                case _:
                    pass
            result = build_operator_expression(not_token, 1, &result)
        return result

    def parse_expression_with_and_or(self) -> AstExpression:
        result = self.parse_expression_with_not()
        got_and = False
        got_or = False

        while True:
            if self.tokens.is_keyword("and"):
                got_and = True
            elif self.tokens.is_keyword("or"):
                got_or = True
            else:
                break
            if got_and and got_or:
                fail(self.tokens.location, "'and' cannot be chained with 'or', you need more parentheses")

            t = self.tokens++
            lhs_rhs = [result, self.parse_expression_with_not()]
            result = build_operator_expression(t, 2, lhs_rhs)

        return result

    def parse_expression_with_ternary(self) -> AstExpression:
        result = self.parse_expression_with_and_or()
        if not self.tokens.is_keyword("if"):
            return result

        then = result
        if_token = self.tokens++
        condition = self.parse_expression_with_and_or()
        if not self.tokens.is_keyword("else"):
            self.tokens.fail_expected_got("'else'")
        self.tokens++
        otherwise = self.parse_expression_with_and_or()
        parts = [then, condition, otherwise]
        return build_operator_expression(if_token, 3, parts)

    def parse_expression(self) -> AstExpression:
        return self.parse_expression_with_ternary()

    def parse_expression_with_unnecessary_parens_warning(self, description_of_expr: byte*) -> AstExpression:
        start = self.tokens
        result = self.parse_expression_with_and_or()
        end = &self.tokens[-1]

        if (
            start.is_operator("(")
            and end.is_operator(")")
            and start.location.lineno == end.location.lineno
        ):
            # Check if starting '(' is closed with a ')' before the end
            depth = 1
            closed_early = False
            for p = &start[1]; p < end; p++:
                if p.is_operator("("):
                    depth++
                if p.is_operator(")"):
                    depth--
                    if depth == 0:
                        closed_early = True
                        break
            if not closed_early:
                msg: byte[500]
                snprintf(msg, sizeof(msg), "parentheses around %s are unnecessary", description_of_expr)
                show_warning(start.location, msg)

        return result

    # does not eat a trailing newline
    def parse_oneline_statement(self) -> AstStatement:
        result = AstStatement{ location = self.tokens.location }
        if self.tokens.is_keyword("return"):
            self.check_function_or_method("'return'")
            self.tokens++
            result.kind = AstStatementKind.Return
            if self.tokens.kind != TokenKind.Newline:
                result.return_value = malloc(sizeof *result.return_value)
                *result.return_value = self.parse_expression()
        elif self.tokens.is_keyword("assert"):
            match self.what_are_we_parsing:
                case WhatAreWeParsing.FunctionBody | WhatAreWeParsing.MethodBody | WhatAreWeParsing.TopLevel:
                    pass
                case WhatAreWeParsing.ClassBody:
                    fail(self.tokens.location, "'assert' cannot be placed inside a class unless it is inside a method")
            self.tokens++
            result.kind = AstStatementKind.Assert
            start = self.tokens
            result.assertion.condition = self.parse_expression()
            end = self.tokens
            result.assertion.condition_str = read_assertion_from_file(start, end)
        elif self.tokens.is_keyword("pass"):
            self.tokens++
            result.kind = AstStatementKind.Pass
        elif self.tokens.is_keyword("break"):
            if self.loop_vars.len == 0:
                fail(self.tokens.location, "'break' can only be used inside a loop")
            self.tokens++
            result.kind = AstStatementKind.Break
        elif self.tokens.is_keyword("continue"):
            if self.loop_vars.len == 0:
                fail(self.tokens.location, "'continue' can only be used inside a loop")
            self.tokens++
            result.kind = AstStatementKind.Continue
        elif self.tokens.is_keyword("const"):
            self.check_top_level("const definitions")
            location = (self.tokens++).location
            ntv = self.parse_name_type_value("a constant name")
            if ntv.value == NULL:
                fail(location, "constants must have an initial value")
            result.kind = AstStatementKind.Const
            result.const_statement = AstConstStatement{
                symbol = GlobalSymbol{name = ntv.name, kind = GlobalSymbolKind.Const},
                type = ntv.type,
                value = *ntv.value,
            }
            free(ntv.value)
        elif self.tokens.is_keyword("typedef"):
            self.check_top_level("typedef statement")
            result.kind = AstStatementKind.TypeDef
            result.typedef_statement = self.parse_typedef()
        elif self.tokens.kind == TokenKind.Name and self.tokens[1].is_operator(":"):
            # e.g. "foo: int"
            match self.what_are_we_parsing:
                case WhatAreWeParsing.TopLevel:
                    fail(self.tokens.location, "missing 'global' or 'const' keyword when defining global variable")
                case WhatAreWeParsing.ClassBody:
                    result.kind = AstStatementKind.ClassField
                    result.class_field = self.parse_name_type_value(NULL)
                    if result.class_field.value != NULL:
                        fail(result.class_field.value.location, "class fields cannot have default values")
                case WhatAreWeParsing.FunctionBody | WhatAreWeParsing.MethodBody:
                    result.kind = AstStatementKind.DeclareLocalVar
                    result.local_var_declare = self.parse_name_type_value(NULL)
        else:
            expr = self.parse_expression()
            result.kind = determine_the_kind_of_a_statement_that_starts_with_an_expression(self.tokens)
            if (
                result.kind == AstStatementKind.Assign
                and self.what_are_we_parsing == WhatAreWeParsing.TopLevel
            ):
                # Would fail anyway, but let's produce a better error message
                fail(expr.location, "missing 'global' or 'const' keyword when defining global variable")
            if result.kind == AstStatementKind.ExpressionStatement:
                if not expr.is_valid_as_a_statement():
                    fail(expr.location, "not a valid statement")
                result.expression = expr
                self.check_function_or_method("this line of code")
            else:
                self.tokens++
                result.assignment = AstAssignment{target = expr, value = self.parse_expression()}
                if self.tokens.is_operator("="):
                    # Would fail elsewhere anyway, but let's make the error message clear
                    fail(self.tokens.location, "only one variable can be assigned at a time")
                self.check_function_or_method("assignments")

        return result

    def parse_if_statement(self) -> AstIfStatement:
        ifs_and_elifs = List[AstConditionAndBody]{}

        assert self.tokens.is_keyword("if")
        while True:
            self.tokens++
            cond = self.parse_expression_with_unnecessary_parens_warning("if statement condition")
            body = self.parse_body()
            ifs_and_elifs.append(AstConditionAndBody{condition = cond, body = body})
            if not self.tokens.is_keyword("elif"):
                break

        if self.tokens.is_keyword("else"):
            self.tokens++
            else_body = self.parse_body()
        else:
            else_body = List[AstStatement]{}

        return AstIfStatement{if_and_elifs = ifs_and_elifs, else_body = else_body}

    def enter_loop_body(self, varname: byte*, location: Location) -> None:
        if varname != NULL:
            for p = self.loop_vars.ptr; p < self.loop_vars.end(); p++:
                if *p != NULL and strcmp(*p, varname) == 0:
                    msg: byte[500]
                    snprintf(msg, sizeof(msg), "this loop is inside another loop that also uses variable '%s'", varname)
                    show_warning(location, msg)
                    break
        self.loop_vars.append(varname)

    def exit_loop_body(self) -> None:
        self.loop_vars.pop()

    def parse_while_loop(self) -> AstConditionAndBody:
        assert self.tokens.is_keyword("while")
        self.check_function_or_method("while loop")
        self.tokens++
        cond = self.parse_expression_with_unnecessary_parens_warning("while loop condition")
        self.enter_loop_body(NULL, Location{})
        body = self.parse_body()
        self.exit_loop_body()
        return AstConditionAndBody{condition = cond, body = body}

    def parse_for_loop(self) -> AstForLoop:
        assert self.tokens.is_keyword("for")
        self.check_function_or_method("for loop")
        self.tokens++

        # Check if it's "for i in ..." loop, those are not supported
        if (
            self.tokens[0].kind == TokenKind.Name
            and self.tokens[1].kind == TokenKind.Name
            and strcmp(self.tokens[1].short_string, "in") == 0
        ):
            fail(self.tokens[1].location, "Python-style for loops aren't supported. Use e.g. 'for i = 0; i < 10; i++'")

        init: AstStatement*
        if self.tokens.is_operator(";"):
            init = NULL
        else:
            init = malloc(sizeof *init)
            *init = self.parse_oneline_statement()

        if not self.tokens.is_operator(";"):
            self.tokens.fail_expected_got("a ';'")
        self.tokens++

        cond: AstExpression*
        if self.tokens.is_operator(";"):
            cond = NULL
        else:
            cond = malloc(sizeof *cond)
            *cond = self.parse_expression()

        if not self.tokens.is_operator(";"):
            self.tokens.fail_expected_got("a ';'")
        self.tokens++

        incr: AstStatement*
        if self.tokens.is_operator(":"):
            incr = NULL
        else:
            incr = malloc(sizeof *incr)
            *incr = self.parse_oneline_statement()

        if (
            init != NULL
            and init.kind == AstStatementKind.Assign
            and init.assignment.target.kind == AstExpressionKind.GetVariable
        ):
            # for varname = value; ...
            self.enter_loop_body(init.assignment.target.varname, init.location)
        else:
            self.enter_loop_body(NULL, Location{})
        body = self.parse_body()
        self.exit_loop_body()

        return AstForLoop{init = init, cond = cond, incr = incr, body = body}

    def parse_match_statement(self) -> AstMatchStatement:
        assert self.tokens.is_keyword("match")
        self.check_function_or_method("match statement")
        self.tokens++

        result = AstMatchStatement{match_obj = self.parse_expression()}

        if self.tokens.is_keyword("with"):
            self.tokens++
            if self.tokens.kind != TokenKind.Name:
                self.tokens.fail_expected_got("function name")
            result.func_name = (self.tokens++).short_string

        self.parse_start_of_body()

        while self.tokens.kind != TokenKind.Dedent:
            if not self.tokens.is_keyword("case"):
                self.tokens.fail_expected_got("the 'case' keyword")
            if result.case_underscore != NULL:
                fail(
                    self.tokens.location,
                    "this case will never run, because 'case _:' above matches anything",
                )
            self.tokens++

            if (
                self.tokens.kind == TokenKind.Name
                and strcmp(self.tokens.short_string, "_") == 0
                and self.tokens[1].is_operator(":")
            ):
                # case _:
                result.case_underscore_location = (self.tokens++).location
                result.case_underscore = malloc(sizeof(*result.case_underscore))
                assert result.case_underscore != NULL
                *result.case_underscore = self.parse_body()
            else:
                case_objs = flatten_bitwise_ors(self.parse_expression())
                result.cases.append(AstCase{case_objs = case_objs, body = self.parse_body()})
        self.tokens++

        return result

    # Parses the "x: int" part of "x, y, z: int", leaving "y, z: int" to be parsed later.
    def parse_first_of_multiple_local_var_declares(self) -> AstNameTypeValue:
        assert self.tokens.kind == TokenKind.Name

        ntv = AstNameTypeValue{
            name = self.tokens.short_string,
            name_location = self.tokens.location,
        }

        # Take a backup of the parser where first variable name and its comma are consumed.
        save_state = *self
        save_state.tokens = &save_state.tokens[2]

        # Skip variables and commas so we can parse the type that comes after it
        self.tokens++
        while self.tokens.is_operator(",") and self.tokens[1].kind == TokenKind.Name:
            self.tokens = &self.tokens[2]

        # Error for "x, y = 0"
        if self.tokens.is_operator("="):
            fail(self.tokens.location, "only one variable can be assigned at a time")

        if not self.tokens.is_operator(":"):
            self.tokens.fail_expected_got("':' and a type after it (example: \"foo, bar: int\")")
        self.tokens++

        ntv.type = self.parse_type()

        # Error for "x, y: int = 0"
        if self.tokens.is_operator("="):
            fail(self.tokens.location, "only one variable can be assigned at a time")

        *self = save_state
        return ntv

    def parse_statement(self) -> AstStatement:
        decors_start = self.tokens
        while self.tokens.kind == TokenKind.Decorator:
            self.tokens++
            self.eat_newline()
        decors_end = self.tokens

        if self.tokens.is_keyword("import"):
            result = AstStatement{
                location = self.tokens.location,
                kind = AstStatementKind.Import,
                import_statement = self.parse_import(),
            }
        elif self.tokens.is_keyword("link"):
            result = AstStatement{
                location = self.tokens.location,
                kind = AstStatementKind.Link,
                link_statement = self.parse_link(),
            }
        elif self.tokens.is_keyword("def"):
            match self.what_are_we_parsing:
                case WhatAreWeParsing.TopLevel:
                    result = AstStatement{
                        location = self.tokens.location,
                        kind = AstStatementKind.FunctionDef,
                        function = self.parse_function_or_method(False),
                    }
                case WhatAreWeParsing.ClassBody:
                    result = AstStatement{
                        location = self.tokens.location,
                        kind = AstStatementKind.MethodDef,
                        method = self.parse_function_or_method(True),
                    }
                case WhatAreWeParsing.FunctionBody | WhatAreWeParsing.MethodBody:
                    fail(self.tokens.location, "nested functions are not supported")
        elif self.tokens.is_keyword("declare"):
            self.check_top_level("'declare'")
            location = (self.tokens++).location
            if self.tokens.is_keyword("global"):
                self.tokens++
                ntv = self.parse_name_type_value("a variable name")
                if ntv.value != NULL:
                    fail(
                        ntv.value.location,
                        "a value cannot be given when declaring a global variable",
                    )
                result = AstStatement{
                    location = location,
                    kind = AstStatementKind.GlobalVariableDeclare,
                    global_var_declare = AstGlobalVarDeclare{
                        symbol = GlobalSymbol{name = ntv.name, kind = GlobalSymbolKind.GlobalVar},
                        type = ntv.type,
                    },
                }
            else:
                astsig = self.parse_function_or_method_signature(False)
                result = AstStatement{
                    location = location,
                    kind = AstStatementKind.FunctionDeclare,
                    function = AstFunctionOrMethod{
                        symbol = GlobalSymbol{name = astsig.name, kind = GlobalSymbolKind.Function},
                        ast_signature = astsig,
                    },
                }
            self.eat_newline()
        elif self.tokens.is_keyword("global"):
            self.check_top_level("global variables")
            location = (self.tokens++).location
            ntv = self.parse_name_type_value("a variable name")
            if ntv.value != NULL:
                fail(
                    ntv.value.location,
                    "specifying a value for a global variable is not supported yet",
                )
            result = AstStatement{
                location = location,
                kind = AstStatementKind.GlobalVariableDef,
                global_var_def = AstGlobalVarDef{
                    symbol = GlobalSymbol{name = ntv.name, kind = GlobalSymbolKind.GlobalVar},
                    type = ntv.type,
                },
            }
            self.eat_newline()
        elif self.tokens.is_keyword("class"):
            result = AstStatement{
                location = self.tokens.location,
                kind = AstStatementKind.Class,
                classdef = self.parse_class(),
            }
        elif self.tokens.is_keyword("union"):
            result = AstStatement{
                location = self.tokens.location,
                kind = AstStatementKind.ClassUnion,
                union_fields = self.parse_union(),
            }
        elif self.tokens.is_keyword("enum"):
            result = AstStatement{
                location = self.tokens.location,
                kind = AstStatementKind.Enum,
                enumdef = self.parse_enum(),
            }
        elif self.tokens.is_keyword("if"):
            result = AstStatement{
                location = self.tokens.location,
                kind = AstStatementKind.If,
                if_statement = self.parse_if_statement(),
            }
        elif self.tokens.is_keyword("for"):
            result = AstStatement{
                location = self.tokens.location,
                kind = AstStatementKind.ForLoop,
                for_loop = self.parse_for_loop(),
            }
        elif self.tokens.is_keyword("while"):
            result = AstStatement{
                location = self.tokens.location,
                kind = AstStatementKind.WhileLoop,
                while_loop = self.parse_while_loop(),
            }
        elif self.tokens.is_keyword("match"):
            result = AstStatement{
                location = self.tokens.location,
                kind = AstStatementKind.Match,
                match_statement = self.parse_match_statement(),
            }
        elif (
            self.tokens[0].kind == TokenKind.Name
            and self.tokens[1].is_operator(",")
            and self.tokens[2].kind == TokenKind.Name
        ):
            result = AstStatement{
                location = self.tokens.location,
                kind = AstStatementKind.DeclareLocalVar,
                local_var_declare = self.parse_first_of_multiple_local_var_declares(),
            }
        else:
            result = self.parse_oneline_statement()
            self.eat_newline()

        for t = decors_start; t < decors_end; t++:
            if t.kind == TokenKind.Decorator:
                decorate(&result, t.short_string, t.location)

        return result

    def parse_start_of_body(self) -> None:
        if not self.tokens.is_operator(":"):
            self.tokens.fail_expected_got("':' followed by a new line with more indentation")
        self.tokens++

        if self.tokens.kind != TokenKind.Newline:
            self.tokens.fail_expected_got("a new line with more indentation after ':'")
        self.tokens++

        if self.tokens.kind != TokenKind.Indent:
            self.tokens.fail_expected_got("more indentation after ':'")
        self.tokens++

    def parse_body(self) -> List[AstStatement]:
        self.parse_start_of_body()

        result = List[AstStatement]{}
        while self.tokens.kind != TokenKind.Dedent:
            result.append(self.parse_statement())
        self.tokens++
        return result

    def parse_function_or_method(self, is_method: bool) -> AstFunctionOrMethod:
        assert self.tokens.is_keyword("def")
        self.tokens++

        signature = self.parse_function_or_method_signature(is_method)
        if strcmp(signature.name, "__init__") == 0 and is_method:
            fail(self.tokens.location, "Jou does not have a special __init__ method like Python")
        if signature.takes_varargs:
            fail(self.tokens.location, "functions with variadic arguments cannot be defined yet")

        old = self.what_are_we_parsing
        if is_method:
            self.what_are_we_parsing = WhatAreWeParsing.MethodBody
        else:
            self.what_are_we_parsing = WhatAreWeParsing.FunctionBody
        body = self.parse_body()
        self.what_are_we_parsing = old

        return AstFunctionOrMethod{
            symbol = GlobalSymbol{name = signature.name, kind = GlobalSymbolKind.Function},
            ast_signature = signature,
            body = body,
        }

    def parse_class(self) -> AstClassDef:
        assert self.tokens.is_keyword("class")
        self.check_top_level("classes")
        self.tokens++

        if self.tokens.kind != TokenKind.Name:
            self.tokens.fail_expected_got("a name for the class")
        name = self.tokens.short_string
        self.tokens++

        generics = List[byte[100]]{}

        if self.tokens.is_operator("["):
            self.tokens++
            while not self.tokens.is_operator("]"):
                if self.tokens.kind != TokenKind.Name:
                    self.tokens.fail_expected_got("name of a generic type variable (typically 'T')")
                generics.append(self.tokens.short_string)
                self.tokens++

                if not self.tokens.is_operator(","):
                    break
                self.tokens++

            if not self.tokens.is_operator("]"):
                self.tokens.fail_expected_got("a ']'")
            if generics.len == 0:
                msg: byte[500]
                snprintf(msg, sizeof(msg), "at least one generic type parameter is needed, e.g. 'class %s[T]:'", name, name)
                fail(self.tokens.location, msg)
            self.tokens++

        old = self.what_are_we_parsing
        self.what_are_we_parsing = WhatAreWeParsing.ClassBody
        body = self.parse_body()
        self.what_are_we_parsing = old

        return AstClassDef{
            symbol = GlobalSymbol{
                name = name,
                kind = (GlobalSymbolKind.GenericClass if generics.len > 0 else GlobalSymbolKind.Type),
            },
            generic_typevar_names = generics,
            body = body,
        }

    def parse_union(self) -> List[AstNameTypeValue]:
        if self.what_are_we_parsing != WhatAreWeParsing.ClassBody:
            fail(self.tokens.location, "'union' can only be used inside a class")

        assert self.tokens.is_keyword("union")
        union_keyword_location = (self.tokens++).location
        self.parse_start_of_body()

        result = List[AstNameTypeValue]{}
        while self.tokens.kind != TokenKind.Dedent:
            field = self.parse_name_type_value("a union member")
            if field.value != NULL:
                fail(field.value.location, "union members cannot have default values")

            result.append(field)
            self.eat_newline()

        self.tokens++

        if result.len < 2:
            fail(union_keyword_location, "unions must have at least 2 members")
        return result

    def parse_enum(self) -> AstEnumDef:
        assert self.tokens.is_keyword("enum")
        self.check_top_level("enums")
        self.tokens++

        if self.tokens.kind != TokenKind.Name:
            self.tokens.fail_expected_got("a name for the enum")

        result = AstEnumDef{
            symbol = GlobalSymbol{name = self.tokens.short_string, kind = GlobalSymbolKind.Type},
            name_location = self.tokens.location,
        }
        self.tokens++

        self.parse_start_of_body()
        while self.tokens.kind != TokenKind.Dedent:
            if self.tokens.kind != TokenKind.Name:
                self.tokens.fail_expected_got("a name for an enum member")

            for p = result.members.ptr; p < result.members.end(); p++:
                if strcmp(*p, self.tokens.short_string) == 0:
                    assert sizeof self.tokens.short_string == 100
                    error: byte[200]
                    sprintf(error, "the enum has two members named '%s'", self.tokens.short_string)
                    fail(self.tokens.location, error)

            result.members.append(self.tokens.short_string)
            self.tokens++
            self.eat_newline()

        self.tokens++
        return result

@public
def parse(tokens: Token*) -> List[AstStatement]:
    parser = Parser{tokens = tokens}
    result = List[AstStatement]{}

    while parser.tokens.kind != TokenKind.EndOfFile:
        result.append(parser.parse_statement())

    assert parser.loop_vars.len == 0
    free(parser.loop_vars.ptr)
    return result<|MERGE_RESOLUTION|>--- conflicted
+++ resolved
@@ -857,11 +857,7 @@
             or self.tokens.is_operator("*")
             or self.tokens.is_operator("~")
             or self.tokens.is_keyword("sizeof")
-<<<<<<< HEAD
-            or self.tokens.is_keyword("enum_count")
-=======
             or self.tokens.is_keyword("array_count")
->>>>>>> 4a21c6ea
         ):
             self.tokens++
         prefix_end = self.tokens
@@ -900,13 +896,8 @@
                     kind = AstExpressionKind.BitNot
                 elif token.is_keyword("sizeof"):
                     kind = AstExpressionKind.SizeOf
-<<<<<<< HEAD
-                elif token.is_keyword("enum_count"):
-                    kind = AstExpressionKind.EnumCount
-=======
                 elif token.is_keyword("array_count"):
                     kind = AstExpressionKind.ArrayCount
->>>>>>> 4a21c6ea
                 else:
                     assert False
 
