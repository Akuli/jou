import "stdlib/str.jou"
import "stdlib/mem.jou"
import "stdlib/io.jou"
import "stdlib/process.jou"

import "./command_line_args.jou"
import "./paths.jou"

if not WINDOWS:
    import "../config.jou"


# TODO: declare this in stdlib
declare asprintf(dest: byte**, pattern: byte*, ...) -> int

<<<<<<< HEAD
=======
    linker_flags: byte*
    if command_line_args.linker_flags != NULL:
        asprintf(&linker_flags, "-lm %s", command_line_args.linker_flags)
    else:
        linker_flags = strdup("-lm")
>>>>>>> ab3e4ea5

def determine_linker_flags(from_link_statements_in_jou_files: byte*) -> byte*:
    from_command_line = command_line_args.linker_flags
    if from_command_line == NULL:
        from_command_line = ""

    # TODO: don't hard-code -lm
    result: byte*
    asprintf(&result, "%s %s -lm", from_link_statements_in_jou_files, from_command_line)
    return result


def quote_paths(paths: byte**) -> byte*:
    size = 10L
    for i = 0; paths[i] != NULL; i++:
        size += strlen(paths[i]) + 10

    result: byte* = malloc(size)
    strcpy(result, "")
    for i = 0; paths[i] != NULL; i++:
        # TODO: quote better?
        strcat(result, " \"")
        strcat(result, paths[i])
        strcat(result, "\"")

    return result


@public
def run_linker(objpaths: byte**, exepath: byte*, link_flags: byte*) -> None:
    jou_exe = find_current_executable()
    instdir = dirname(jou_exe)

<<<<<<< HEAD
    quoted_object_files = quote_paths(objpaths)
    all_linker_flags = determine_linker_flags(link_flags)

=======
>>>>>>> ab3e4ea5
    command: byte*
    if WINDOWS:
        # Assume mingw with clang has been downloaded with windows_setup.sh.
        # Could also use clang, but gcc has less dependencies so we can make the Windows zips smaller.
        # Windows quoting is weird. The outermost quotes get stripped here.
<<<<<<< HEAD
        asprintf(&command, "\"\"%s\\mingw64\\bin\\gcc.exe\" %s -o \"%s\" %s\"", instdir, quoted_object_files, exepath, all_linker_flags)
    else:
        # Assume clang is installed and use it to link. Could use lld, but clang is needed anyway.
        # instdir is not used in this case.
        asprintf(&command, "'%s' %s -o '%s' %s", get_jou_clang_path(), quoted_object_files, exepath, all_linker_flags)
=======
        asprintf(&command, "\"\"%s\\mingw64\\bin\\gcc.exe\" %s -o \"%s\" %s\"", instdir, quoted_object_files, exepath, linker_flags)
    else:
        # Assume clang is installed and use it to link. Could use lld, but clang is needed anyway.
        # instdir is not used in this case.
        asprintf(&command, "'%s' %s -o '%s' %s", get_jou_clang_path(), quoted_object_files, exepath, linker_flags)
>>>>>>> ab3e4ea5

    free(quoted_object_files)
    free(jou_exe)
    free(all_linker_flags)

    if command_line_args.verbosity >= 1:
        printf("Running linker: %s\n", command)

    if system(command) != 0:
        exit(1)
    free(command)


@public
def run_exe(exepath: byte*, valgrind: bool) -> int:
    command: byte*
    if WINDOWS:
        asprintf(&command, "\"%s\"", exepath)
        while strstr(command, "/") != NULL:
            *strstr(command, "/") = '\\'
    else:
        if valgrind:
            asprintf(&command, "valgrind -q --leak-check=full --show-leak-kinds=all --error-exitcode=1 '%s'", exepath)
        else:
            asprintf(&command, "'%s'", exepath)

    # Make sure that everything else shows up before the user's prints.
    fflush(stdout)
    fflush(stderr)

    ret = system(command)
    free(command)

    if ret == 0:
        return 0  # success
    else:
        return 1  # TODO: extract actual error code / return value<|MERGE_RESOLUTION|>--- conflicted
+++ resolved
@@ -9,18 +9,6 @@
 if not WINDOWS:
     import "../config.jou"
 
-
-# TODO: declare this in stdlib
-declare asprintf(dest: byte**, pattern: byte*, ...) -> int
-
-<<<<<<< HEAD
-=======
-    linker_flags: byte*
-    if command_line_args.linker_flags != NULL:
-        asprintf(&linker_flags, "-lm %s", command_line_args.linker_flags)
-    else:
-        linker_flags = strdup("-lm")
->>>>>>> ab3e4ea5
 
 def determine_linker_flags(from_link_statements_in_jou_files: byte*) -> byte*:
     from_command_line = command_line_args.linker_flags
@@ -54,30 +42,19 @@
     jou_exe = find_current_executable()
     instdir = dirname(jou_exe)
 
-<<<<<<< HEAD
     quoted_object_files = quote_paths(objpaths)
     all_linker_flags = determine_linker_flags(link_flags)
 
-=======
->>>>>>> ab3e4ea5
     command: byte*
     if WINDOWS:
         # Assume mingw with clang has been downloaded with windows_setup.sh.
         # Could also use clang, but gcc has less dependencies so we can make the Windows zips smaller.
         # Windows quoting is weird. The outermost quotes get stripped here.
-<<<<<<< HEAD
         asprintf(&command, "\"\"%s\\mingw64\\bin\\gcc.exe\" %s -o \"%s\" %s\"", instdir, quoted_object_files, exepath, all_linker_flags)
     else:
         # Assume clang is installed and use it to link. Could use lld, but clang is needed anyway.
         # instdir is not used in this case.
         asprintf(&command, "'%s' %s -o '%s' %s", get_jou_clang_path(), quoted_object_files, exepath, all_linker_flags)
-=======
-        asprintf(&command, "\"\"%s\\mingw64\\bin\\gcc.exe\" %s -o \"%s\" %s\"", instdir, quoted_object_files, exepath, linker_flags)
-    else:
-        # Assume clang is installed and use it to link. Could use lld, but clang is needed anyway.
-        # instdir is not used in this case.
-        asprintf(&command, "'%s' %s -o '%s' %s", get_jou_clang_path(), quoted_object_files, exepath, linker_flags)
->>>>>>> ab3e4ea5
 
     free(quoted_object_files)
     free(jou_exe)
