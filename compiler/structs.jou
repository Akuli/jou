# TODO: delete this file, merge into others

import "stdlib/str.jou"
<<<<<<< HEAD
import "stdlib/io.jou"
=======
import "stdlib/mem.jou"
>>>>>>> ce97e076

import "./utils.jou"
import "./types.jou"


class CommandLineArgs:
    argv0: byte*  # Program name
    verbosity: int  # How much debug/progress info to print, how many times -v/--verbose passed
    valgrind: bool  # true --> Use valgrind when runnning user's jou program
    tokenize_only: bool  # If true, tokenize the file passed on command line and don't actually compile anything
    parse_only: bool  # If true, parse the file passed on command line and don't actually compile anything
    optlevel: int  # Optimization level (0 don't optimize, 3 optimize a lot)
    infile: byte*  # The "main" Jou file (can import other files)
    outfile: byte*  # If not NULL, where to output executable
    linker_flags: byte*  # String that is appended to linking command

# Command-line arguments are a global variable because I like it.
global command_line_args: CommandLineArgs

# Constants can appear in AST and also compilation steps after AST.
enum ConstantKind:
    EnumMember
    Integer
    Float
    Double
    String
    Null
    Bool

class IntegerConstant:
    size_in_bits: int
    is_signed: bool
    value: long

class EnumMemberConstant:
    enumtype: Type*
    memberidx: int

class Constant:
    kind: ConstantKind
    union:
        integer: IntegerConstant
        str: byte*
        # TODO: rename double_or_float_text --> float_or_double_text to be consistent with AST
        double_or_float_text: byte[100]  # convenient because LLVM wants a string anyway
        boolean: bool
        enum_member: EnumMemberConstant

<<<<<<< HEAD
    def print(self) -> None:
        if self->kind == ConstantKind::EnumMember:
            printf("enum member %d of %s", self->enum_member.memberidx, self->enum_member.enumtype->name)
        elif self->kind == ConstantKind::Bool:
            if self->boolean:
                printf("True")
            else:
                printf("False")
        elif self->kind == ConstantKind::Float:
            printf("float %s", self->double_or_float_text)
        elif self->kind == ConstantKind::Double:
            printf("double %s", self->double_or_float_text)
        elif self->kind == ConstantKind::Integer:
            if self->integer.is_signed:
                signed_or_unsigned = "signed"
            else:
                signed_or_unsigned = "unsigned"
            printf(
                "%lld (%d-bit %s)",
                self->integer.value,
                self->integer.size_in_bits,
                signed_or_unsigned,
            )
        elif self->kind == ConstantKind::Null:
            printf("NULL")
        elif self->kind == ConstantKind::String:
            printf("string ")
            print_string(self->str, strlen(self->str))
            printf("\n")
        else:
            assert False
=======
    def free(self) -> None:
        if self->kind == ConstantKind::String:
            free(self->str)

    def copy(self: Constant) -> Constant:
        if self.kind == ConstantKind::String:
            self.str = strdup(self.str)
            assert self.str != NULL
        return self
>>>>>>> ce97e076

    def get_type(self) -> Type*:
        if self->kind == ConstantKind::EnumMember:
            return self->enum_member.enumtype
        if self->kind == ConstantKind::Null:
            return voidPtrType
        if self->kind == ConstantKind::Double:
            return doubleType
        if self->kind == ConstantKind::Float:
            return floatType
        if self->kind == ConstantKind::Bool:
            return boolType
        if self->kind == ConstantKind::String:
            return byteType->pointer_type()
        if self->kind == ConstantKind::Integer:
            return get_integer_type(self->integer.size_in_bits, self->integer.is_signed)
        assert False


def int_constant(type: Type*, value: long) -> Constant:
    assert type->is_integer_type()
    return Constant{
        kind = ConstantKind::Integer,
        integer = IntegerConstant{
            size_in_bits = type->size_in_bits,
            is_signed = type->kind == TypeKind::SignedInteger,
            value = value
        }
    }<|MERGE_RESOLUTION|>--- conflicted
+++ resolved
@@ -1,11 +1,6 @@
 # TODO: delete this file, merge into others
 
 import "stdlib/str.jou"
-<<<<<<< HEAD
-import "stdlib/io.jou"
-=======
-import "stdlib/mem.jou"
->>>>>>> ce97e076
 
 import "./utils.jou"
 import "./types.jou"
@@ -54,7 +49,6 @@
         boolean: bool
         enum_member: EnumMemberConstant
 
-<<<<<<< HEAD
     def print(self) -> None:
         if self->kind == ConstantKind::EnumMember:
             printf("enum member %d of %s", self->enum_member.memberidx, self->enum_member.enumtype->name)
@@ -86,8 +80,8 @@
             printf("\n")
         else:
             assert False
-=======
-    def free(self) -> None:
+
+        def free(self) -> None:
         if self->kind == ConstantKind::String:
             free(self->str)
 
@@ -96,7 +90,6 @@
             self.str = strdup(self.str)
             assert self.str != NULL
         return self
->>>>>>> ce97e076
 
     def get_type(self) -> Type*:
         if self->kind == ConstantKind::EnumMember:
