# This file abstracts away all LLVM things needed to build the LLVM IR for a
# function or method.
#
# The idea is that instead of building just LLVM IR, we can also build other
# useful data structures by modifying only the IR builder, such as UVG. This
# means we don't walk through the AST in multiple different places that could
# handle some corner cases differently.

import "stdlib/math.jou"
import "stdlib/mem.jou"
import "stdlib/str.jou"
import "stdlib/io.jou"

import "../ast.jou"
import "../errors_and_warnings.jou"
import "../llvm.jou"
import "../state.jou"
import "../types.jou"
import "./any_builder.jou"
import "./ast_to_builder.jou"


# LLVM doesn't have a built-in union type, and you're supposed to abuse other types for that:
# https://mapping-high-level-constructs-to-llvm-ir.readthedocs.io/en/latest/basic-constructs/unions.html
#
# My first idea was to use an array of bytes that is big enough to fit anything.
# However, that might not be aligned properly.
#
# Then I tried choosing the member type that has the biggest align, and making a large enough array of it.
# Because the align is always a power of two, the memory will be suitably aligned for all member types.
# But it didn't work for some reason I still don't understand.
#
# Then I figured out how clang does it and did it the same way.
# We make a struct that contains:
# - the most aligned type as chosen before
# - array of i8 as padding to make it the right size.
# But for some reason that didn't work either.
#
# As a "last resort" I just use an array of i64 large enough and hope it's aligned as needed.
def union_type_to_llvm(types: LLVMType**, ntypes: int) -> LLVMType*:
    # For some reason uncommenting this makes stuff compile almost 2x slower...
    #if ntypes == 1:
    #    return types[0]

    assert global_compiler_state.target.ready

    sizeneeded = 0 as int64
    for i = 0; i < ntypes; i++:
        size1 = LLVMABISizeOfType(global_compiler_state.target.target_data, types[i])
        size2 = LLVMStoreSizeOfType(global_compiler_state.target.target_data, types[i])

        # If this assert fails, you need to figure out which of the size functions should be used.
        # I don't know what their difference is.
        # And if you need the alignment, there's 3 different functions for that...
        assert size1 == size2
        sizeneeded = llmax(sizeneeded, size1)

    return LLVMArrayType(LLVMInt64Type(), ((sizeneeded+7)/8) as int)


def class_type_to_llvm(type: Type*) -> LLVMType*:
    assert type.kind == TypeKind.Class

    n = type.classdata.fields.len

    flat_elems: LLVMType** = malloc(sizeof(flat_elems[0]) * n)
    for i = 0; i < n; i++:
        flat_elems[i] = type_to_llvm(type.classdata.fields.ptr[i].type)

    # Combine together fields of the same union.
    combined: LLVMType** = malloc(sizeof(combined[0]) * n)
    combinedlen = 0
    for start = 0; start < n; start = end:
        end = start + 1
        while end < n and type.classdata.fields.ptr[start].union_id == type.classdata.fields.ptr[end].union_id:
            end++
        combined[combinedlen++] = union_type_to_llvm(&flat_elems[start], end-start)

    result = LLVMStructType(combined, combinedlen, False as int)
    free(flat_elems)
    free(combined)
    return result


def type_to_llvm(type: Type*) -> LLVMType*:
    match type.kind:
        case TypeKind.TypeDef:
            return type_to_llvm(type.typedef_actual_type)
        case TypeKind.Array:
            return LLVMArrayType(type_to_llvm(type.array.item_type), type.array.len)
        case TypeKind.Pointer | TypeKind.VoidPointer | TypeKind.FuncPtr:
            # Element type doesn't matter in new LLVM versions.
            return LLVMPointerType(LLVMInt8Type(), 0)
        case TypeKind.FloatingPoint:
            if type.size_in_bits == 32:
                return LLVMFloatType()
            if type.size_in_bits == 64:
                return LLVMDoubleType()
            assert False
        case TypeKind.SignedInteger | TypeKind.UnsignedInteger:
            return LLVMIntType(type.size_in_bits)
        case TypeKind.Bool:
            return LLVMInt1Type()
        case TypeKind.TypeVar:
            # This is compiler internal/temporary thing and should never end up here.
            assert False  # please create an issue on GitHub if this errors
        case TypeKind.Class:
            return class_type_to_llvm(type)
        case TypeKind.Enum:
            return LLVMInt32Type()


# This is not handled by type_to_llvm() because funcptr maps to a pointer in LLVM.
# This function returns an LLVM type representing the underlying function.
def funcptr_type_to_llvm(t: Type*) -> LLVMType*:
    assert t.kind == TypeKind.FuncPtr

    assert t.func_ptr.argtypes.len <= MAX_ARGS
    assert MAX_ARGS == 100  # TODO: can't use MAX_ARGS in array size yet
    argtypes: LLVMType*[100]
    for i = 0; i < t.func_ptr.argtypes.len; i++:
        argtypes[i] = type_to_llvm(t.func_ptr.argtypes.ptr[i])

    # TODO: tell llvm, if we know a function is noreturn ?
    if t.func_ptr.return_type == NULL:  # "-> noreturn" or "-> None"
        return_type = LLVMVoidType()
    else:
        return_type = type_to_llvm(t.func_ptr.return_type)

    return LLVMFunctionType(return_type, argtypes, t.func_ptr.argtypes.len as int, t.func_ptr.takes_varargs as int)


def signature_to_llvm(sig: Signature*) -> LLVMType*:
    return funcptr_type_to_llvm(sig.to_funcptr_type())


def declare_in_llvm(sig: Signature*, mod: LLVMModule*) -> LLVMValue*:
    fullname: byte[500]
    self_class = sig.get_self_class()
    if self_class == NULL:
        # function
        snprintf(fullname, sizeof(fullname), "%s", sig.name)
    else:
        # method bark() in class Dog becomes Dog.bark()
        # method append() in generic class List[int] becomes List.append(), not List[int].append()
        n = strcspn(self_class.name, "[")
        snprintf(fullname, sizeof(fullname), "%.*s.%s", n as int, self_class.name, sig.name)

    # Make it so that this can be called many times without issue
    llvm_func = LLVMGetNamedFunction(mod, fullname)
    if llvm_func == NULL:
        llvm_func = LLVMAddFunction(mod, fullname, signature_to_llvm(sig))

    assert llvm_func != NULL
    return llvm_func


def build_llvm_signed_mod(builder: LLVMBuilder*, lhs: LLVMValue*, rhs: LLVMValue*) -> LLVMValue*:
    # Jou's % operator ensures that a%b has same sign as b:
    # jou_mod(a, b) = llvm_mod(llvm_mod(a, b) + b, b)
    llmod = LLVMBuildSRem(builder, lhs, rhs, "smod_tmp")
    sum = LLVMBuildAdd(builder, llmod, rhs, "smod_tmp")
    return LLVMBuildSRem(builder, sum, rhs, "smod")


def build_llvm_signed_div(builder: LLVMBuilder*, lhs: LLVMValue*, rhs: LLVMValue*) -> LLVMValue*:
    # LLVM's provides two divisions. One truncates, the other is an "exact div"
    # that requires there is no remainder. Jou uses floor division which is
    # neither of the two, but is quite easy to implement:
    #
    #    floordiv(a, b) = exact_div(a - jou_mod(a, b), b)
    #
    top = LLVMBuildSub(builder, lhs, build_llvm_signed_mod(builder, lhs, rhs), "sdiv_tmp")
    return LLVMBuildExactSDiv(builder, top, rhs, "sdiv")


# Clamps out-of-range values to min or max. Returns 0 for NaN.
#
# Doing this in LLVM without invoking UB is surprisingly difficult. The
# following pseudo-code roughly describes what this does:
#
#    if float_value is NaN:
#        result = 0
#    elif float_value > max:
#        result = max
#    elif float_value < min:
#        result = min
#    else:
#        result = normal LLVM conversion
#
def cast_floating_point_to_integer(builder: LLVMBuilder*, obj: LLVMValue*, from: Type*, to: Type*) -> LLVMValue*:
    assert from.kind == TypeKind.FloatingPoint
    assert to.is_integer_type()

    is_signed = (to.kind == TypeKind.SignedInteger)

    if is_signed:
        int_min = LLVMConstInt(type_to_llvm(to), to.min_value(), 1)
        int_max = LLVMConstInt(type_to_llvm(to), to.max_value() as int64, 1)
        floating_min = LLVMBuildSIToFP(builder, int_min, type_to_llvm(from), "floating_min")
        floating_max = LLVMBuildSIToFP(builder, int_max, type_to_llvm(from), "floating_max")
    else:
        int_min = LLVMConstInt(type_to_llvm(to), to.min_value(), 0)
        int_max = LLVMConstInt(type_to_llvm(to), to.max_value() as int64, 0)
        floating_min = LLVMBuildUIToFP(builder, int_min, type_to_llvm(from), "floating_min")
        floating_max = LLVMBuildUIToFP(builder, int_max, type_to_llvm(from), "floating_max")

    return LLVMBuildSelect(
        builder,
        # If NaN:
        LLVMBuildFCmp(builder, LLVMRealPredicate.UNO, obj, obj, "is_nan"),
        # then return 0
        LLVMConstInt(type_to_llvm(to), 0, 0),
        # If not NaN:
        LLVMBuildSelect(
            builder,
            # If value > max:
            LLVMBuildFCmp(builder, LLVMRealPredicate.OGT, obj, floating_max, "greater_than_max"),
            # then return max
            int_max,
            # If value <= max:
            LLVMBuildSelect(
                builder,
                # If value < min:
                LLVMBuildFCmp(builder, LLVMRealPredicate.OLT, obj, floating_min, "less_than_min"),
                # then return min
                int_min,
                # If value is between min and max, use LLVM's normal conversion.
                #
                # If value is not between min and max, LLVM returns a poison
                # value. It is fine to construct a poison value if it is not
                # used. Using a poison value invokes UB.
                (
                    LLVMBuildFPToSI(builder, obj, type_to_llvm(to), "normal_cast_signed")
                    if is_signed else
                    LLVMBuildFPToUI(builder, obj, type_to_llvm(to), "normal_cast_unsigned")
                ),
                "min_check",
            ),
            "max_check",
        ),
        "nan_check",
    )


# Builds the result of "a << b" or "a >> b". Avoids LLVM's undefined behaviors.
def bitshift(
    builder: LLVMBuilder*,
    a: LLVMValue*,
    b: LLVMValue*,
    shift_type: Type*,
    left: bool,
) -> LLVMValue*:
    assert LLVMTypeOf(a) == type_to_llvm(shift_type)

    # Shift amount must be converted to a's type because LLVM wants it that
    # way. This is fine: when the result is used, the shift amount is 0 to 63
    # so it surely fits.
    llvm_shift_amount = LLVMBuildIntCast2(builder, b, LLVMTypeOf(a), False as int, "shift_amount")

    # Compute a normal LLVM bitshift. It is a poison value for shifting beyond
    # the width. This is fine because creating a poison value is not UB if you
    # don't use the poison value.
    if left:
        bitshift_or_poison = LLVMBuildShl(builder, a, llvm_shift_amount, "bitshift_or_poison")
    else:
        bitshift_or_poison = LLVMBuildLShr(builder, a, llvm_shift_amount, "bitshift_or_poison")

    return LLVMBuildSelect(
        builder,
        # If we shift beyond the width of the type
        LLVMBuildICmp(
            builder,
            # Check if shift amount >= width
            LLVMIntPredicate.UGE,
            b,
            # Width of the data type (max 64, so surely fits into b's type)
            LLVMConstInt(LLVMTypeOf(b), shift_type.size_in_bits, False as int),
            "shifts_beyond_width",
        ),
        # Then return zero
        LLVMConstInt(LLVMTypeOf(a), 0, False as int),
        # Otherwise, return the result of a normal LLVM bitshift, which is not
        # a poison value when it is chosen.
        bitshift_or_poison,
        "bitshift",
    )


def build_llvm_cast(builder: LLVMBuilder*, obj: LLVMValue*, from: Type*, to: Type*) -> LLVMValue*:
    assert from != NULL
    assert to != NULL

    from = from.unwrap_typedef(NULL)
    to = to.unwrap_typedef(NULL)

    # Always treat enums as ints
    if from.kind == TypeKind.Enum:
        from = int_type(32)
    if to.kind == TypeKind.Enum:
        to = int_type(32)

    if from == to:
        return obj

    if from.is_pointer_type() and to.is_pointer_type():
        # All pointers are the same type in LLVM
        return obj

    if from.is_number_type() and to.is_number_type():
        if from.is_integer_type() and to.is_integer_type():
            # Examples:
            #  signed 8-bit 0xFF (-1) --> 16-bit 0xFFFF (-1 or max value)
            #  unsigned 8-bit 0xFF (255) --> 16-bit 0x00FF (255)
            return LLVMBuildIntCast2(builder, obj, type_to_llvm(to), (from.kind == TypeKind.SignedInteger) as int, "cast")
        if from.is_integer_type() and to.kind == TypeKind.FloatingPoint:
            # integer --> double/float
            if from.kind == TypeKind.SignedInteger:
                return LLVMBuildSIToFP(builder, obj, type_to_llvm(to), "cast")
            else:
                return LLVMBuildUIToFP(builder, obj, type_to_llvm(to), "cast")
        if from.kind == TypeKind.FloatingPoint and to.is_integer_type():
            # double/float --> integer
            return cast_floating_point_to_integer(builder, obj, from, to)
        if from.kind == TypeKind.FloatingPoint and to.kind == TypeKind.FloatingPoint:
            # double/float --> double/float
            return LLVMBuildFPCast(builder, obj, type_to_llvm(to), "cast")
        assert False

    if from.is_integer_type() and to.is_pointer_type():
        return LLVMBuildIntToPtr(builder, obj, type_to_llvm(to), "cast")
    if from.is_pointer_type() and to.is_integer_type():
        return LLVMBuildPtrToInt(builder, obj, type_to_llvm(to), "cast")

    if from == bool_type() and to.is_integer_type():
        return LLVMBuildIntCast2(builder, obj, type_to_llvm(to), False as int, "cast")

    printf("cast failed: %s -> %s\n", from.name, to.name)
    assert False


@public
class LBuilderValue:
    type: Type*
    llvm_value: LLVMValue*


# Not named LLVMBuilder because that is the name of LLVM's thing.
@public
class LBuilder:
    llvm_module: LLVMModule*
    llvm_builder: LLVMBuilder*
    llvm_func: LLVMValue*
    alloca_block: LLVMBasicBlock*  # local variables created here before code of function runs
    code_start_block: LLVMBasicBlock*
    current_block: LLVMBasicBlock*
    returns_a_value: bool

    def should_functions_marked_with_inline_be_inlined(self) -> bool:
        return True

    def begin_function(self, sig: Signature*, public: bool) -> None:
        self.llvm_func = declare_in_llvm(sig, self.llvm_module)
        self.returns_a_value = sig.return_type != NULL

        self.alloca_block = LLVMAppendBasicBlock(self.llvm_func, "alloca")
        self.code_start_block = LLVMAppendBasicBlock(self.llvm_func, "code_start")
        LLVMPositionBuilderAtEnd(self.llvm_builder, self.code_start_block)
        self.current_block = self.code_start_block

        if not public:
            LLVMSetLinkage(self.llvm_func, LLVMLinkage.Private)

    def end_function(self) -> None:
        if self.returns_a_value:
            # Implicit "return" at the end of a function that should return a value
            LLVMBuildUnreachable(self.llvm_builder)
        else:
            LLVMBuildRetVoid(self.llvm_builder)

        LLVMPositionBuilderAtEnd(self.llvm_builder, self.alloca_block)
        LLVMBuildBr(self.llvm_builder, self.code_start_block)

    def begin_statement_in_a_body(self) -> None:
        pass

    # TODO: use the location for debug info
    def set_location(self, location: Location) -> None:
        pass

    def stack_alloc(self, t: Type*, varname: byte*) -> LBuilderValue:
        if varname == NULL:
            debug_name = "stack_alloc"
        else:
            debug_name = varname

        # Place all allocations to the same block at start of function, so that
        # we don't overflow the stack when the part of code that creates local
        # var runs many times.
        LLVMPositionBuilderAtEnd(self.llvm_builder, self.alloca_block)
        llvm_ptr = LLVMBuildAlloca(self.llvm_builder, type_to_llvm(t), debug_name)
        LLVMPositionBuilderAtEnd(self.llvm_builder, self.current_block)
        return LBuilderValue{type = t.pointer_type(), llvm_value = llvm_ptr}

    # *ptr = value
    def set_ptr(self, ptr: LBuilderValue, value: LBuilderValue) -> None:
        if ptr.type != value.type.pointer_type():
            printf("Cannot set value of %s to %s\n", ptr.type.name, value.type.name)
        assert ptr.type == value.type.pointer_type()
        ptr_type = LLVMPointerType(type_to_llvm(value.type), 0)
        LLVMBuildStore(self.llvm_builder, value.llvm_value, ptr.llvm_value)

    # *ptr
    def dereference(self, ptr: LBuilderValue) -> LBuilderValue:
        assert ptr.type.kind == TypeKind.Pointer
        llvm_result = LLVMBuildLoad2(self.llvm_builder, type_to_llvm(ptr.type.value_type), ptr.llvm_value, "dereference")
        return LBuilderValue{type = ptr.type.value_type, llvm_value = llvm_result}

    # Returns &ptr[index]
    def indexed_pointer(self, ptr: LBuilderValue, index: LBuilderValue) -> LBuilderValue:
        assert ptr.type.kind == TypeKind.Pointer
        assert index.type == int_type(64)  # doesn't work right if it's other type
        llvm_result = LLVMBuildGEP2(
            self.llvm_builder,
            type_to_llvm(ptr.type.value_type),
            ptr.llvm_value,
            &index.llvm_value,
            1,
            "indexed_pointer",
        )
        return LBuilderValue{type = ptr.type, llvm_value = llvm_result}

    # Returns &ptr.field
    def class_field_pointer(self, ptr: LBuilderValue, field_name: byte*) -> LBuilderValue:
        assert ptr.type.kind == TypeKind.Pointer
        classtype = ptr.type.value_type
        assert classtype.kind == TypeKind.Class

        field = classtype.find_class_field(field_name)
        assert field != NULL

        llvm_struct_type = type_to_llvm(classtype)
        llvm_result = LLVMBuildStructGEP2(self.llvm_builder, llvm_struct_type, ptr.llvm_value, field.union_id, field.name)
        return LBuilderValue{type = field.type.pointer_type(), llvm_value = llvm_result}

    # &global_variable
    def global_var_ptr(self, name: byte*, var_type: Type*) -> LBuilderValue:
        llvm_result = LLVMGetNamedGlobal(self.llvm_module, name)
        assert llvm_result != NULL
        return LBuilderValue{type = var_type.pointer_type(), llvm_value = llvm_result}

    # some_function
    def get_funcptr(self, sig: Signature*) -> LBuilderValue:
        llvm_result = declare_in_llvm(sig, self.llvm_module)
        assert llvm_result != NULL
        return LBuilderValue{type = sig.to_funcptr_type(), llvm_value = llvm_result}

    # i'th argument given to this function
    def get_argument(self, i: int, argtype: Type*) -> LBuilderValue:
        llvm_result = LLVMGetParam(self.llvm_func, i)
        return LBuilderValue{type = argtype, llvm_value = llvm_result}

    def call_function(self, funcptr_type: Type*, func: LBuilderValue, args: LBuilderValue*, nargs: int) -> LBuilderValue:
        assert nargs <= MAX_ARGS
        assert MAX_ARGS == 100  # TODO: can't use MAX_ARGS in array size yet
        llvm_args: LLVMValue*[100]
        for i = 0; i < nargs; i++:
            llvm_args[i] = args[i].llvm_value

        assert funcptr_type.kind == TypeKind.FuncPtr
        debug_name: byte[100] = ""
        if funcptr_type.func_ptr.return_type != NULL:
            # TODO: include function name?
            debug_name = "func_return_value"

        llvm_return_value = LLVMBuildCall2(self.llvm_builder, funcptr_type_to_llvm(funcptr_type), func.llvm_value, llvm_args, nargs, debug_name)

        if funcptr_type.func_ptr.return_type == NULL:
            return LBuilderValue{}
        else:
            assert llvm_return_value != NULL
            return LBuilderValue{type = funcptr_type.func_ptr.return_type, llvm_value = llvm_return_value}

    # self must be included in args
    def call_method(self, sig: Signature*, args: LBuilderValue*, nargs: int) -> LBuilderValue:
        assert nargs >= sig.args.len
        if nargs > sig.args.len:
            assert sig.takes_varargs

        assert nargs <= MAX_ARGS
        assert MAX_ARGS == 100  # TODO: can't use MAX_ARGS in array size yet
        llvm_args: LLVMValue*[100]
        for i = 0; i < nargs; i++:
            llvm_args[i] = args[i].llvm_value

        debug_name: byte[100] = ""
        if sig.return_type != NULL:
            snprintf(debug_name, sizeof(debug_name), "%s_return_value", sig.name)

        llvm_func = declare_in_llvm(sig, self.llvm_module)
        llvm_return_value = LLVMBuildCall2(self.llvm_builder, signature_to_llvm(sig), llvm_func, llvm_args, nargs, debug_name)

        if sig.return_type == NULL:
            return LBuilderValue{}
        else:
            assert llvm_return_value != NULL
            return LBuilderValue{type = sig.return_type, llvm_value = llvm_return_value}

    # string as array of bytes
    def array_string(self, s: byte*, array_size: int) -> LBuilderValue:
        assert strlen(s) < array_size
        padded: byte* = malloc(array_size)
        memset(padded, 0, array_size)
        strcpy(padded, s)
        llvm_array = LLVMConstString(padded, array_size, True as int)
        free(padded)
        return LBuilderValue{type = uint_type(8).array_type(array_size), llvm_value = llvm_array}

    # string as '\0' terminated pointer
    def pointer_string(self, s: byte*) -> LBuilderValue:
        llvm_array = self.array_string(s, (strlen(s) + 1) as int).llvm_value
        llvm_string = LLVMAddGlobal(self.llvm_module, LLVMTypeOf(llvm_array), "string_literal")
        LLVMSetLinkage(llvm_string, LLVMLinkage.Private)  # This makes it a static global variable
        LLVMSetInitializer(llvm_string, llvm_array)
        return LBuilderValue{type = uint_type(8).pointer_type(), llvm_value = llvm_string}

    def boolean(self, b: bool) -> LBuilderValue:
        return LBuilderValue{
            type = bool_type(),
            llvm_value = LLVMConstInt(LLVMInt1Type(), b as int64, False as int),
        }

    def integer(self, t: Type*, value: int64) -> LBuilderValue:
        assert t.is_integer_type()
        return LBuilderValue{
            type = t,
            llvm_value = LLVMConstInt(type_to_llvm(t), value, (t.kind == TypeKind.SignedInteger) as int),
        }

    def float_or_double(self, t: Type*, string: byte*) -> LBuilderValue:
        assert t.kind == TypeKind.FloatingPoint
        return LBuilderValue{
            type = t,
            llvm_value = LLVMConstRealOfString(type_to_llvm(t), string)
        }

    def zero_of_type(self, t: Type*) -> LBuilderValue:
        return LBuilderValue{
            type = t,
            llvm_value = LLVMConstNull(type_to_llvm(t)),
        }

    def enum_member(self, t: Type*, name: byte*) -> LBuilderValue:
        int_value = t.find_enum_member(name)
        assert int_value != -1
        return LBuilderValue{
            type = t,
            llvm_value = LLVMConstInt(LLVMInt32Type(), int_value, False as int),
        }

    # a + b
    def add(self, a: LBuilderValue, b: LBuilderValue) -> LBuilderValue:
        assert a.type == b.type
        match a.type.kind:
            case TypeKind.FloatingPoint:
                llvm_sum = LLVMBuildFAdd(self.llvm_builder, a.llvm_value, b.llvm_value, "float_sum")
            case TypeKind.SignedInteger | TypeKind.UnsignedInteger:
                llvm_sum = LLVMBuildAdd(self.llvm_builder, a.llvm_value, b.llvm_value, "int_sum")
            case _:
                assert False
        return LBuilderValue{type = a.type, llvm_value = llvm_sum}

    # a - b
    def sub(self, a: LBuilderValue, b: LBuilderValue) -> LBuilderValue:
        assert a.type == b.type
        match a.type.kind:
            case TypeKind.FloatingPoint:
                llvm_diff = LLVMBuildFSub(self.llvm_builder, a.llvm_value, b.llvm_value, "float_diff")
            case TypeKind.SignedInteger | TypeKind.UnsignedInteger:
                llvm_diff = LLVMBuildSub(self.llvm_builder, a.llvm_value, b.llvm_value, "int_diff")
            case _:
                assert False
        return LBuilderValue{type = a.type, llvm_value = llvm_diff}

    # a * b
    def mul(self, a: LBuilderValue, b: LBuilderValue) -> LBuilderValue:
        assert a.type == b.type
        match a.type.kind:
            case TypeKind.FloatingPoint:
                llvm_prod = LLVMBuildFMul(self.llvm_builder, a.llvm_value, b.llvm_value, "float_prod")
            case TypeKind.SignedInteger | TypeKind.UnsignedInteger:
                llvm_prod = LLVMBuildMul(self.llvm_builder, a.llvm_value, b.llvm_value, "int_prod")
            case _:
                assert False
        return LBuilderValue{type = a.type, llvm_value = llvm_prod}

    # a / b
    def div(self, a: LBuilderValue, b: LBuilderValue) -> LBuilderValue:
        assert a.type == b.type
        match a.type.kind:
            case TypeKind.FloatingPoint:
                llvm_quot = LLVMBuildFDiv(self.llvm_builder, a.llvm_value, b.llvm_value, "float_quot")
            case TypeKind.SignedInteger:
                llvm_quot = build_llvm_signed_div(self.llvm_builder, a.llvm_value, b.llvm_value)
            case TypeKind.UnsignedInteger:
                llvm_quot = LLVMBuildUDiv(self.llvm_builder, a.llvm_value, b.llvm_value, "uint_quot")
            case _:
                assert False
        return LBuilderValue{type = a.type, llvm_value = llvm_quot}

    # a % b
    def mod(self, a: LBuilderValue, b: LBuilderValue) -> LBuilderValue:
        assert a.type == b.type
        match a.type.kind:
            case TypeKind.FloatingPoint:
                llvm_mod = LLVMBuildFRem(self.llvm_builder, a.llvm_value, b.llvm_value, "float_mod")
            case TypeKind.SignedInteger:
                llvm_mod = build_llvm_signed_mod(self.llvm_builder, a.llvm_value, b.llvm_value)
            case TypeKind.UnsignedInteger:
                llvm_mod = LLVMBuildURem(self.llvm_builder, a.llvm_value, b.llvm_value, "uint_mod")
            case _:
                assert False
        return LBuilderValue{type = a.type, llvm_value = llvm_mod}

    # a & b
    def bit_and(self, a: LBuilderValue, b: LBuilderValue) -> LBuilderValue:
        assert a.type == b.type
        llvm_and = LLVMBuildAnd(self.llvm_builder, a.llvm_value, b.llvm_value, "bit_and")
        return LBuilderValue{type = a.type, llvm_value = llvm_and}

    # a | b
    def bit_or(self, a: LBuilderValue, b: LBuilderValue) -> LBuilderValue:
        assert a.type == b.type
        llvm_or = LLVMBuildOr(self.llvm_builder, a.llvm_value, b.llvm_value, "bit_or")
        return LBuilderValue{type = a.type, llvm_value = llvm_or}

    # a ^ b
    def bit_xor(self, a: LBuilderValue, b: LBuilderValue) -> LBuilderValue:
        assert a.type == b.type
        llvm_xor = LLVMBuildXor(self.llvm_builder, a.llvm_value, b.llvm_value, "bit_xor")
        return LBuilderValue{type = a.type, llvm_value = llvm_xor}

    # a << b
    def bit_shift_left(self, a: LBuilderValue, b: LBuilderValue) -> LBuilderValue:
        return LBuilderValue{
            type = a.type,
            llvm_value = bitshift(self.llvm_builder, a.llvm_value, b.llvm_value, a.type, True),
        }

    # a >> b
    def bit_shift_right(self, a: LBuilderValue, b: LBuilderValue) -> LBuilderValue:
        return LBuilderValue{
            type = a.type,
            llvm_value = bitshift(self.llvm_builder, a.llvm_value, b.llvm_value, a.type, False),
        }

    # a == b
    def eq(self, a: LBuilderValue, b: LBuilderValue) -> LBuilderValue:
        assert a.type == b.type
        match a.type.kind:
            case TypeKind.SignedInteger | TypeKind.UnsignedInteger | TypeKind.Enum | TypeKind.Bool:
                llvm_result = LLVMBuildICmp(self.llvm_builder, LLVMIntPredicate.EQ, a.llvm_value, b.llvm_value, "eq")
            case TypeKind.FloatingPoint:
                llvm_result = LLVMBuildFCmp(self.llvm_builder, LLVMRealPredicate.OEQ, a.llvm_value, b.llvm_value, "eq")
            case _:
                assert False
        return LBuilderValue{type = bool_type(), llvm_value = llvm_result}

    # a < b
    def lt(self, a: LBuilderValue, b: LBuilderValue) -> LBuilderValue:
        assert a.type == b.type
        match a.type.kind:
            case TypeKind.SignedInteger:
                llvm_result = LLVMBuildICmp(self.llvm_builder, LLVMIntPredicate.SLT, a.llvm_value, b.llvm_value, "lt")
            case TypeKind.UnsignedInteger:
                llvm_result = LLVMBuildICmp(self.llvm_builder, LLVMIntPredicate.ULT, a.llvm_value, b.llvm_value, "lt")
            case TypeKind.FloatingPoint:
                llvm_result = LLVMBuildFCmp(self.llvm_builder, LLVMRealPredicate.OLT, a.llvm_value, b.llvm_value, "lt")
            case _:
                assert False
        return LBuilderValue{type = bool_type(), llvm_value = llvm_result}

    # not value
    def not_(self, value: LBuilderValue) -> LBuilderValue:
        llvm_result = LLVMBuildXor(self.llvm_builder, value.llvm_value, LLVMConstInt(LLVMInt1Type(), 1, False as int), "not")
        return LBuilderValue{type = bool_type(), llvm_value = llvm_result}

    # ~value
    def bit_not(self, value: LBuilderValue) -> LBuilderValue:
        all_bits = uint_type(value.type.size_in_bits).max_value()
        llvm_result = LLVMBuildXor(self.llvm_builder, value.llvm_value, LLVMConstInt(type_to_llvm(value.type), all_bits as int64, False as int), "bit_not")
        return LBuilderValue{type = value.type, llvm_value = llvm_result}

    # sizeof(any value of given type)
    def size_of(self, t: Type*) -> LBuilderValue:
        return LBuilderValue{type = int_type(64), llvm_value = LLVMSizeOf(type_to_llvm(t))}

    # memset(ptr, 0, sizeof(*ptr))
    def memset_to_zero(self, ptr: LBuilderValue) -> None:
        assert ptr.type.kind == TypeKind.Pointer
        size = self.size_of(ptr.type.value_type).llvm_value
        zero_byte = LLVMConstInt(LLVMInt8Type(), 0, False as int)
        LLVMBuildMemSet(self.llvm_builder, ptr.llvm_value, zero_byte, size, 0)

    # value as to
    def cast(self, value: LBuilderValue, to: Type*) -> LBuilderValue:
        llvm_result = build_llvm_cast(self.llvm_builder, value.llvm_value, value.type, to)
        return LBuilderValue{type = to, llvm_value = llvm_result}

    # Blocks are used to implement e.g. if statements and loops.
    def add_block(self) -> LLVMBasicBlock*:
        return LLVMAppendBasicBlock(self.llvm_func, "block")

    # Decide which block will contain the resulting instructions.
    def set_current_block(self, block: LLVMBasicBlock*) -> None:
        LLVMPositionBuilderAtEnd(self.llvm_builder, block)
        self.current_block = block

    def branch(self, cond: LBuilderValue, then: LLVMBasicBlock*, otherwise: LLVMBasicBlock*) -> None:
        LLVMBuildCondBr(self.llvm_builder, cond.llvm_value, then, otherwise)

    def jump(self, next_block: LLVMBasicBlock*) -> None:
        LLVMBuildBr(self.llvm_builder, next_block)

    def unreachable(self) -> None:
        LLVMBuildUnreachable(self.llvm_builder)

    def ret(self, value: LBuilderValue*) -> None:
        if value == NULL:
            LLVMBuildRetVoid(self.llvm_builder)
        else:
            LLVMBuildRet(self.llvm_builder, value.llvm_value)


@public
def build_llvm_ir(jou_file: JouFile*) -> LLVMModule*:
    module = LLVMModuleCreateWithName(jou_file.path)

    assert global_compiler_state.target.ready
    LLVMSetTarget(module, global_compiler_state.target.triple)
    LLVMSetDataLayout(module, global_compiler_state.target.data_layout)

    builder = LBuilder{llvm_module = module, llvm_builder = LLVMCreateBuilder()}
    builder_wrapper = AnyBuilder{lbuilder = &builder}

    for g = jou_file.types.globals.ptr; g < jou_file.types.globals.end(); g++:
        LLVMAddGlobal(module, type_to_llvm(g.type), g.name)

    for stmt = jou_file.ast.ptr; stmt < jou_file.ast.end(); stmt++:
        match stmt.kind:
            case AstStatementKind.GlobalVariableDef:
                globalptr = LLVMGetNamedGlobal(module, stmt.symbol().name)
                assert globalptr != NULL
                vartype: Type* = NULL
<<<<<<< HEAD
                for g = ast.types.globals.ptr; g < ast.types.globals.end(); g++:
                    if strcmp(g.name, stmt.symbol().name) == 0:
=======
                for g = jou_file.types.globals.ptr; g < jou_file.types.globals.end(); g++:
                    if strcmp(g.name, stmt.global_var_def.name) == 0:
>>>>>>> fda3a030
                        vartype = g.type
                        break
                assert vartype != NULL
                LLVMSetInitializer(globalptr, LLVMConstNull(type_to_llvm(vartype)))
                if not stmt.symbol().public:
                    LLVMSetLinkage(globalptr, LLVMLinkage.Private)  # This makes it a static global variable
            case AstStatementKind.FunctionDef:
                feed_ast_to_builder(&stmt.function, stmt.location, jou_file.is_main_file, &builder_wrapper)
            case AstStatementKind.Class:
                for inner = stmt.classdef.body.ptr; inner < stmt.classdef.body.end(); inner++:
                    if inner.kind == AstStatementKind.MethodDef:
                        feed_ast_to_builder(&inner.method, inner.location, jou_file.is_main_file, &builder_wrapper)
            case _:
                pass

    LLVMDisposeBuilder(builder.llvm_builder)
    return module<|MERGE_RESOLUTION|>--- conflicted
+++ resolved
@@ -752,13 +752,8 @@
                 globalptr = LLVMGetNamedGlobal(module, stmt.symbol().name)
                 assert globalptr != NULL
                 vartype: Type* = NULL
-<<<<<<< HEAD
-                for g = ast.types.globals.ptr; g < ast.types.globals.end(); g++:
+                for g = jou_file.types.globals.ptr; g < jou_file.types.globals.end(); g++:
                     if strcmp(g.name, stmt.symbol().name) == 0:
-=======
-                for g = jou_file.types.globals.ptr; g < jou_file.types.globals.end(); g++:
-                    if strcmp(g.name, stmt.global_var_def.name) == 0:
->>>>>>> fda3a030
                         vartype = g.type
                         break
                 assert vartype != NULL
