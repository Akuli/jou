#!/bin/bash
set -e -o pipefail

<<<<<<< HEAD
if which make; then
    make
fi

=======
#make
>>>>>>> a64b5ae8
rm -rf tmp/fuzzer
mkdir -vp tmp/fuzzer

# How long to run the fuzzer if it doesn't crash?
time="1 minute"

end=$(date +%s -d "+ $time")
while [ $(date +%s) -lt $end ]; do
    # Random bytes to find bugs in tokenizer
    head -c 1000 /dev/urandom > tmp/fuzzer/input1.jou

    # TODO: some way to fuzz other parts than just the tokenizer?
    # The commented lines below caused false positives (#6) and never found real bugs.
    #cat tests/*/*.jou | shuf -n 10 > tmp/fuzzer/input2.jou
    #cat tests/*/*.jou | shuf -n 10 | rev > tmp/fuzzer/input3.jou

    for file in tmp/fuzzer/input*.jou; do
        # The "sh" shell prints "Segmentation fault" to stderr when that happens.
        # I couldn't get bash to make it redirectable.
        (bash -c "./jou $file 2>&1" || true) | tr -d '\r' > tmp/fuzzer/log.txt

        # One-line compiler error message made up of printable ASCII chars = good
        # https://unix.stackexchange.com/a/194538
        if [ $(cat tmp/fuzzer/log.txt | wc -l) = 1 ] &&
            grep -q 'compiler error in file' tmp/fuzzer/log.txt &&
            ! LC_ALL=C grep -q '[^[:print:]]' tmp/fuzzer/log.txt
        then
            echo -n .
        else
            echo ""
            echo "*** found a possible bug ***"
            echo ""
            echo "To reproduce, run:  ./jou $file"
            if [ "$CI" = "true" ]; then
                echo ""
                echo "For CI environments and such, here's a hexdump of $file:"
                hexdump -C $file
            fi
            exit 1
        fi
    done
done

echo ""
echo ""
echo "Ran $time, no bugs found"<|MERGE_RESOLUTION|>--- conflicted
+++ resolved
@@ -1,14 +1,10 @@
 #!/bin/bash
 set -e -o pipefail
 
-<<<<<<< HEAD
 if which make; then
     make
 fi
 
-=======
-#make
->>>>>>> a64b5ae8
 rm -rf tmp/fuzzer
 mkdir -vp tmp/fuzzer
 
