#!/bin/bash
set -e -o pipefail

if [ $# -ne 1 ]; then
    echo "Usage: $0 <architecture>"
    exit 1
fi

arch=$1
case $arch in
    amd64)
        qemu=kvm
        sha256=92a40431b2488785172bccf589de2005d03c618e7e2618a6a4dd0465af375bfd
        ;;
    *)
        echo "$0: Unsupported architecture '$arch' (must be amd64)"
        exit 2
esac

if [ "$GITHUB_ACTIONS" = "true" ]; then
    if [ $qemu = kvm ]; then
        qemu='sudo kvm'
    fi
    # Don't show any kind of GUI in GitHub Actions
    qemu="$qemu -nographic -monitor none"
else
    # During local development, let the VM stay alive after this script dies
    qemu="setsid $qemu"
fi

mkdir -vp "$(dirname "$0")/netbsd-$arch"
cd "$(dirname "$0")/netbsd-$arch"

# Download NetBSD
if ! [ -f NetBSD-10.1-$arch-live.img ]; then
    ../download.sh https://cdn.netbsd.org/pub/NetBSD/images/10.1/NetBSD-10.1-$arch-live.img.gz $sha256

    echo "Extracting..."
    gunzip NetBSD-10.1-$arch-live.img.gz

    echo "Enabling getty on serial port..."
    # Modify file content of /etc/ttys directly in the image.
    # This is a bit hacky.
    # Must not change length of file, otherwise offsets get messed up!
    offset=$(grep --text --byte-offset 'tty00."/usr/libexec/getty std.9600".unknown off secure' NetBSD-10.1-amd64-live.img | cut -d: -f1)
    echo "  Start of line in config file is at $offset"
    (dd if=NetBSD-10.1-amd64-live.img bs=1 skip=$offset count=1000 status=none || true) | head -1  # show the line of text
    printf "on " | dd of=NetBSD-10.1-amd64-live.img bs=1 seek=$((offset+44)) conv=notrunc status=none
    (dd if=NetBSD-10.1-amd64-live.img bs=1 skip=$offset count=1000 status=none || true) | head -1  # show the line of text

    # Make disk image large enough for LLVM and other tools.
    #
    # When NetBSD boots, it detects that the disk has been resized, adjusts its
    # partitions to use the whole disk, and automatically reboots.
    echo "Resizing disk..."
    truncate -s 4G NetBSD-10.1-$arch-live.img
fi

if [ -f pid.txt ] && kill -0 "$(cat pid.txt)"; then
    qemu_pid=$(cat pid.txt)
    echo "qemu is already running (PID $qemu_pid), not restarting."
else
    rm -f pid.txt
    echo "Starting qemu..."
    # Explanations of qemu options:
    #   -m: amount of RAM (linux typically uses all available RAM due to disk caching)
    #   -smp: number of CPUs available inside the VM
    #   -drive: where to boot from
    #   -nic: enable networking so that port 2222 on host is port 22 (ssh) in VM
    #   -serial: make serial console available on host's port 4444, used to configure ssh
    $qemu \
        -m 1G \
        -smp $(nproc) \
        -drive file=NetBSD-10.1-$arch-live.img,format=raw \
        -nic user,hostfwd=tcp:127.0.0.1:2222-:22 \
        -serial tcp:localhost:4444,server=on,wait=off \
        &
    qemu_pid=$!
    echo $qemu_pid > pid.txt
    disown
fi

echo "Checking if ssh works..."
if ! timeout 5 ../ssh.sh echo hello; then
    # ssh doesn't work either because we didn't set it up yet or we need to
    # wait for the VM to start.
    #
    # We consider the VM started when it shows login prompt on serial port.
    # At that point it has also started ssh.
    echo "Waiting for VM to boot..."
    until echo | ../wait_for_string.sh 'login:' nc.traditional localhost 4444; do
        sleep 1
        kill -0 $qemu_pid  # Stop if qemu dies
    done
    echo "Checking again if ssh works..."
    if ! timeout 5 ../ssh.sh echo hello; then
        echo "ssh doesn't work. Let's set it up using serial port."
        # Log in as root and set up ssh key
<<<<<<< HEAD
        echo "root
mkdir .ssh
chmod 700 .ssh
echo '$(../keygen.sh)' > .ssh/authorized_keys
echo ALL'DONE'NOW
exit" | ../wait_for_string.sh 'ALLDONENOW' nc localhost 4444
=======
        printf 'root\nmkdir .ssh\nchmod 700 .ssh\necho "%s" > .ssh/authorized_keys\necho ALL"DONE"NOW\nexit\n' "$(cat key.pub)" | ../wait_for_string.sh 'ALLDONENOW' nc.traditional localhost 4444
>>>>>>> e5934d3e
        echo "Now ssh setup is done, let's check one last time..."
        ../ssh.sh echo hello  # Check that it works
    fi
fi

# Set up networking. NetBSD uses IPv6 by default, but qemu doesn't support
# IPv6 at all (at least not in the configuration we use) so everything that
# connects to internet hangs forever if we don't do this.
echo "Checking if IPv4 setup has been done..."
if ! ../ssh.sh grep ipv4_prefer /etc/rc.conf; then
    echo "Telling VM to prefer IPv4..."
    ../ssh.sh '(echo ip6addrctl=YES && echo ip6addrctl_policy=ipv4_prefer) >> /etc/rc.conf'
    ../ssh.sh /sbin/reboot || true  # couldn't figure out a way to do this without rebooting
    while true; do
        echo "Waiting for it to reboot..."
        sleep 5
        if timeout 5 ../ssh.sh echo hello; then
            break
        fi
    done
fi

echo "Checking if packages are installed..."
if ! ../ssh.sh which git; then
    echo "Installing packages..."
    ../ssh.sh "PATH=\"/usr/pkg/sbin:/usr/pkg/bin:/usr/sbin:\$PATH\" && PKG_PATH=https://cdn.NetBSD.org/pub/pkgsrc/packages/NetBSD/$arch/10.1/All && export PATH PKG_PATH && pkg_add pkgin && pkgin -y install clang gmake diffutils git bash"
fi

echo "Checking if repo needs to be copied over..."
if [ "$(../ssh.sh 'cd jou && git rev-parse HEAD' || true)" == "$(git rev-parse HEAD)" ]; then
    echo "Commit $(git rev-parse HEAD) is already checked out in VM."
else
    echo "Copying repository to VM..."
    git bundle create jou.bundle --all
    cat jou.bundle | ../ssh.sh 'cat > jou.bundle'  # easier and faster than using scp here
    rm jou.bundle

    echo "Checking out repository inside VM..."
    ../ssh.sh "
    set -e
    [ -d jou ] || git init jou
    cd jou
    git fetch ../jou.bundle
    git checkout -f $(git rev-parse HEAD)  # The rev-parse runs on host, not inside VM
    "
fi<|MERGE_RESOLUTION|>--- conflicted
+++ resolved
@@ -96,16 +96,7 @@
     if ! timeout 5 ../ssh.sh echo hello; then
         echo "ssh doesn't work. Let's set it up using serial port."
         # Log in as root and set up ssh key
-<<<<<<< HEAD
-        echo "root
-mkdir .ssh
-chmod 700 .ssh
-echo '$(../keygen.sh)' > .ssh/authorized_keys
-echo ALL'DONE'NOW
-exit" | ../wait_for_string.sh 'ALLDONENOW' nc localhost 4444
-=======
         printf 'root\nmkdir .ssh\nchmod 700 .ssh\necho "%s" > .ssh/authorized_keys\necho ALL"DONE"NOW\nexit\n' "$(cat key.pub)" | ../wait_for_string.sh 'ALLDONENOW' nc.traditional localhost 4444
->>>>>>> e5934d3e
         echo "Now ssh setup is done, let's check one last time..."
         ../ssh.sh echo hello  # Check that it works
     fi
