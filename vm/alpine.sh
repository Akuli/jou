--- conflicted
+++ resolved
@@ -124,15 +124,10 @@
     kill -0 $qemu_pid  # Stop if qemu dies
 done
 
-<<<<<<< HEAD
-echo "Installing packages if not already installed..."
-../ssh.sh 'which git || apk add bash clang llvm-dev make git grep'
-=======
 echo "Checking if repo needs to be copied over..."
 if [ "$($ssh 'cd jou && git rev-parse HEAD' || true)" != "$(git rev-parse HEAD)" ]; then
     echo "Installing packages (if not already installed)..."
     $ssh 'which git || apk add bash clang llvm-dev make git grep xz-static'
->>>>>>> e5934d3e
 
 echo "Checking if repo needs to be copied over..."
 if [ "$(../ssh.sh 'cd jou && git rev-parse HEAD' || true)" == "$(git rev-parse HEAD)" ]; then
