from "stdlib/io.jou" import putchar, printf

def foo(x: int) -> void:
    printf("<")
    if x > 10:
        printf("Big")
    elif x == 15:
        printf("This should never happen")
    elif x == 5:
        printf("Five")
    elif x == 5:
        printf("This should never happen")
    else:
        printf("Other")
    printf(">\n")

def main() -> int:
    if True:
<<<<<<< HEAD
        putchar('a')  # Output: a
    if False:
        putchar('b')  # Warning: this code will never run
    putchar('\n')
=======
        printf("a\n")  # Output: a
    if False:
        printf("b\n")  # Warning: this code will never run
>>>>>>> 93226de7

    foo(12)     # Output: <Big>
    foo(15)     # Output: <Big>
    foo(5)      # Output: <Five>
    foo(4)      # Output: <Other>
    return 0<|MERGE_RESOLUTION|>--- conflicted
+++ resolved
@@ -1,4 +1,4 @@
-from "stdlib/io.jou" import putchar, printf
+from "stdlib/io.jou" import printf
 
 def foo(x: int) -> void:
     printf("<")
@@ -16,16 +16,9 @@
 
 def main() -> int:
     if True:
-<<<<<<< HEAD
-        putchar('a')  # Output: a
-    if False:
-        putchar('b')  # Warning: this code will never run
-    putchar('\n')
-=======
         printf("a\n")  # Output: a
     if False:
         printf("b\n")  # Warning: this code will never run
->>>>>>> 93226de7
 
     foo(12)     # Output: <Big>
     foo(15)     # Output: <Big>
