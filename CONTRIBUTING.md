This file explains how to develop the Jou compiler.


## Setup

<details> <summary>Linux</summary>

Following the [instructions in the README](README.md#setup-linux) is enough.

To edit the C code, you can use any editor that uses `clangd`.
The `make` command creates a file `compile_flags.txt`
to help `clangd` find the LLVM header files.

</details>
    
<details> <summary>64-bit Windows</summary>

1. Download and install Git from [Git's website](https://git-scm.com/download/win) if you don't have it already.
1. To install LLVM, download and run LLVM's GitHub releases:
    [LLVM-13.0.1-win64.exe from here](https://github.com/llvm/llvm-project/releases/tag/llvmorg-13.0.1), or
    [LLVM-11.1.0-win64.exe from here](https://github.com/llvm/llvm-project/releases/tag/llvmorg-11.1.0).
    Check the "Add LLVM to the system PATH for all users" checkbox during the installation.
2. Download and install codeblocks from one of the download sites linked on
    [their official website](http://www.codeblocks.org/downloads/binaries/#imagesoswindows48pnglogo-microsoft-windows).
    Make sure to download a version that comes with mingw,
    such as `codeblocks-20.03mingw-setup.exe`.
    In the setup, the "Standard" installation contains everything you need.
4. Add `C:\Program Files\CodeBlocks\MinGW\bin` to the `PATH` environment variable through Control Panel.
    Without this, CodeBlocks doesn't find `clang`, the C compiler that LLVM comes with that is used to compile the Jou compiler.
    Let me know if you need more detailed instructions for this step.
5. Clone the project with the command prompt:
    ```
    cd Desktop
    git clone https://github.com/Akuli/jou
    ```
    You can put the project anywhere. The above command places it on the desktop.
6. Open the `jou` folder that you cloned with Git.
7. Right-click `llvm_headers.zip` and extract it.
    You should end up with a folder named `llvm_headers` inside the `jou` folder.
8. Start CodeBlocks. It will probably ask you what should be the default C compiler.
    This doesn't really matter because Jou comes with configuration that overrides the default anyway.
8. Open the CodeBlocks project (`jou.cbp` in the `jou` folder) with CodeBlocks.
10. Click the build button (yellow gear) at top of CodeBlocks.
    If everything succeeds, this creates `jou.exe`.
    If something goes wrong, please create an issue on GitHub.
11. Run a Jou program:
    ```
    cd Desktop\jou
    jou.exe examples\hello.jou
    ```
    You should see `Hello World` printed.

If CodeBlocks won't start and complains about a missing file `api-ms-win-crt-string-l1-1-0.dll`,
make sure that LLVM is installed and you remembered to add it to `PATH`.
LLVM conveniently comes with a DLL file that CodeBlocks developers apparently forgot to include.

CodeBlocks doesn't have a dark theme by default.
You can install a dark theme from e.g. [https://github.com/virtualmanu/Codeblocks-Themes](https://github.com/virtualmanu/Codeblocks-Themes).

</details>


## How does the compiler work?

The compiler is currently written in C. At a high level, the compilation steps are:
- Tokenize: split the source code into tokens
- Parse: build an Abstract Syntax Tree from the tokens
- Typecheck: errors for wrong number or type of function arguments etc, figure out the type of each expression in the AST
- Build CFG: build Control Flow Graphs for each function from the AST
- Simplify CFG: simplify and analyze the control flow graphs in various ways, emit warnings as needed
- Codegen: convert the CFGs into LLVM IR
- Invoke `clang` and pass it the generated LLVM IR

To get a good idea of how these steps work,
you can look at what the compiler produces in each compilation step:

```
$ ./jou --verbose examples/hello.jou
```

This shows the tokens, AST, CFGs and LLVM IR generated.
The control flow graphs are shown twice, before and after simplifying them.

After exploring the verbose output, you should probably
read `src/jou_compiler.h` and have a quick look at `src/util.h`.


## Tests

GitHub Actions runs all tests when you make a pull request,
so you don't need to run tests locally if you only intend to fix a couple small things.
That said, test-driven development works very well for developing compilers.
There should be a test (or a TODO comment about adding a test)
for every feature and for every compiler error/warning.

Running tests (if on Windows, use Git Bash):

```
$ ./runtests.sh
```

This command does a few things:
- If not on Windows, it compiles the Jou compiler if you have changed something in `src/` since the last time it was compiled. (On Windows you need to use the build button in CodeBlocks to compile.)
- It runs all Jou files in `examples/` and `tests/`
- It ensures that the Jou files output what is expected.

The expected output is auto-generated from comments in the Jou files:

- A comment like `# Output: foo` appends a line `foo` to the expected output.
- A comment like `# Error: foo` on line 123 of file `tests/bar/baz.jou` appends a line
    `compiler error in file "tests/bar/baz.jou", line 123: foo`.
- A comment like `# Warning: foo` on line 123 of file `tests/bar/baz.jou` appends a line
    `compiler warning for file "tests/bar/baz.jou", line 123: foo`.
- Files in `examples/` and `tests/should_succeed/` should run successfully (exit code 0).
    All other files should cause a compiler error (exit code 1).

If the actual output doesn't match the expected output, you will see diffs where
green (+) is the program's output and red (-) is what was expected.
The command that was ran (e.g. `./jou examples/hello.jou`) is shown just above the diff,
and you can run it again manually to debug a test failure.
You can also put e.g. `valgrind` or `gdb --args` in front of the command.

To find missing `free()`s and various other memory bugs,
you can also run the tests under valgrind
(but this doesn't work on Windows, because valgrind doesn't support Windows):

```
$ sudo apt install valgrind
$ ./runtests.sh --valgrind
```

This doesn't do anything with tests that are supposed to fail with an error, for a few reasons:
- The compiler does not free memory allocations when it exits with an error.
    This is fine because the operating system will free the memory anyway,
    but `valgrind` would see it as many memory leaks.
- Valgrinding is slow. Most tests are about compiler errors,
    and `make valgrind` would take several minutes if they weren't skipped.
- Most problems in error message code are spotted by non-valgrinded tests.

There are also a few other ways to run the tests.
You can look at `.github/workflows/` to see how the CI runs tests.

Sometimes the fuzzer discovers a bug that hasn't been caught with tests.
It mostly finds bugs in the tokenizer,
because the fuzzer works by feeding random bytes to the compiler.

```
$ ./fuzzer.sh
```


## Windows Release Builds

Using Jou on Linux is easy,
because you can install Jou's dependencies with `apt` (or whatever package manager you have).
To make using Jou on Windows equally easy, or at least as painless as possible,
users can download a zip file that contains everything needed to run Jou.
See the README for instructions to install Jou from a zip file.

A zip file is built and released in GitHub Actions every 3 hours,
or when triggered manually from GitHub's UI
(e.g. to release an important bugfix as quickly as possible).

Some parts of the build are done in `.github/workflows/windows.yml`,
and the rest is in `.github/workflows/release.yml`.
The difference is that `windows.yml` runs on every pull request and on every push to `main`,
but `release.yml` runs every 3 hours and when triggered manually.
This means that:
- `windows.yml` should do most of the build.
<<<<<<< HEAD
    It should also run tests on the build results and make sure that everything works.
    If something in this file stops working, it will be noticed very quickly when someone makes a pull request.
=======
    It should also run tests on the build results to make sure that everything works.
>>>>>>> 382b04ee
- `release.yml` should release whatever `windows.yml` created.
    It should be simple and small, because if it breaks, it might take a while for someone to notice it.
    Ideally it would only download the build results of `windows.yml` and create a release.<|MERGE_RESOLUTION|>--- conflicted
+++ resolved
@@ -167,12 +167,8 @@
 but `release.yml` runs every 3 hours and when triggered manually.
 This means that:
 - `windows.yml` should do most of the build.
-<<<<<<< HEAD
-    It should also run tests on the build results and make sure that everything works.
+    It should also run tests on the build results to make sure that everything works.
     If something in this file stops working, it will be noticed very quickly when someone makes a pull request.
-=======
-    It should also run tests on the build results to make sure that everything works.
->>>>>>> 382b04ee
 - `release.yml` should release whatever `windows.yml` created.
     It should be simple and small, because if it breaks, it might take a while for someone to notice it.
     Ideally it would only download the build results of `windows.yml` and create a release.