--- conflicted
+++ resolved
@@ -41,11 +41,7 @@
     echo "  Adding $line to $file"
 
     if [ grep -q $'\r' $error_list_file ]; then
-<<<<<<< HEAD
-        # CRLF line endings (Windows, but also depends on git settings)
-=======
         # CRLF line endings (likely Windows, but depends on git settings)
->>>>>>> 5b6c7f64
         printf "%s\r\n" "$line" >> "$file"
     else
         printf "%s\n" "$line" >> "$file"
@@ -64,11 +60,7 @@
 
 for error_list_file in self_hosted/*s_wrong.txt; do
     echo "Checking that all files mentioned in $error_list_file exist..."
-<<<<<<< HEAD
-    for line in $(grep -v '^#' $error_list_file); do
-=======
     for line in $(cat $error_list_file | tr -d '\r' | grep -v '^#'); do
->>>>>>> 5b6c7f64
         if ! [ -f $line ]; then
             if [ $fix = yes ]; then
                 remove_line $error_list_file $line
@@ -101,15 +93,6 @@
     (./jou $flag $file || true) &> tmp/compare_compilers/compiler_written_in_c.txt
     (./self_hosted_compiler $flag $file || true) &> tmp/compare_compilers/self_hosted.txt
 
-<<<<<<< HEAD
-    if grep -q $'\r' $error_list_file; then
-        newline=crlf
-    else
-        newline=lf
-    fi
-
-=======
->>>>>>> 5b6c7f64
     if grep -qxF $file <(cat $error_list_file | tr -d '\r'); then
         # The file is skipped, so the two compilers should behave differently
         if diff tmp/compare_compilers/compiler_written_in_c.txt tmp/compare_compilers/self_hosted.txt >/dev/null; then
