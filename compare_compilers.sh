#!/bin/bash
#
# There are two Jou compilers: one written in C and another written in Jou.
# They should be able to tokenize and parse each Jou file in exactly the same way.
# If tokenizing/parsing a Jou file fails, both compilers should fail with the same error message.

set -e

files=()
fix=no

for arg in "$@"; do
    if [ "$arg" = --fix ]; then
        fix=yes
    elif [[ "$arg" =~ ^- ]]; then
        echo "Usage: $0 [--fix] [FILENAME1.jou FILENAME2.jou ...]" >&2
        exit 2
    else
        files+=($arg)
    fi
done

if [ ${#files[@]} = 0 ]; then
    files=$(find stdlib examples tests -name '*.jou' | sort)
<<<<<<< HEAD
=======
else
    files=$*
fi

if [[ "$OS" =~ Windows ]]; then
    source activate
    mingw32-make
else
    make
>>>>>>> 62ad8ac5
fi

rm -rf tmp/compare_compilers
mkdir -vp tmp/compare_compilers

YELLOW="\x1b[33m"
GREEN="\x1b[32m"
RED="\x1b[31m"
RESET="\x1b[0m"

function append_line()
{
    local file="$1"
    local line="$2"
    echo -e "  ${YELLOW}Adding $line to $file${RESET}"

    if grep -q $'\r' $error_list_file; then
        # CRLF line endings (likely Windows, but depends on git settings)
        printf "%s\r\n" "$line" >> "$file"
    else
        printf "%s\n" "$line" >> "$file"
    fi
}

function remove_line()
{
    local file="$1"
    local line="$2"
    echo -e "  ${GREEN}Deleting $line from $file${RESET}"
    # Filter out the line regardless of whether it has CRLF or LF after it
    cat "$file" | grep -vxF "$line" | grep -vxF "$line"$'\r' > tmp/compare_compilers/newlist.txt
    mv tmp/compare_compilers/newlist.txt "$file"
}

for error_list_file in self_hosted/*s_wrong.txt; do
    echo "Checking that all files mentioned in $error_list_file exist..."
    for line in $(cat $error_list_file | tr -d '\r' | grep -v '^#'); do
        if ! [ -f $line ]; then
            if [ $fix = yes ]; then
                remove_line $error_list_file $line
            else
                echo -e "  ${RED}Error: $error_list_file mentions file \"$line\" which does not exist.${RESET}"
                echo "  To fix this error, delete the \"$line\" line from $error_list_file (or run again with --fix)."
                exit 1
            fi
        fi
    done
done

echo "Compiling the self-hosted compiler..."
if [[ "$OS" =~ Windows ]]; then
    mingw32-make self_hosted_compiler.exe
else
    make self_hosted_compiler
fi

for file in ${files[@]}; do
for action in tokenize parse run; do
    echo "$action $file"
    error_list_file=self_hosted/${action}s_wrong.txt
    if [ $action == run ]; then
        flag=
    else
        flag=--${action}-only
    fi

    (./jou $flag $file || true) &> tmp/compare_compilers/compiler_written_in_c.txt
    (./self_hosted_compiler $flag $file || true) &> tmp/compare_compilers/self_hosted.txt

    if grep -qxF $file <(cat $error_list_file | tr -d '\r'); then
        # The file is skipped, so the two compilers should behave differently
        if diff tmp/compare_compilers/compiler_written_in_c.txt tmp/compare_compilers/self_hosted.txt >/dev/null; then
            if [ $fix = yes ]; then
                remove_line $error_list_file $file
            else
                echo -e "  ${RED}Error: Compilers behave the same even though the file is listed in $error_list_file.${RESET}"
                echo "  To fix this error, delete the \"$file\" line from $error_list_file (or run again with --fix)."
                exit 1
            fi
        else
            echo "  Compilers behave differently as expected (listed in $error_list_file)"
        fi
    else
        if diff -u --color=always tmp/compare_compilers/compiler_written_in_c.txt tmp/compare_compilers/self_hosted.txt; then
            echo "  Compilers behave the same as expected"
        else
            if [ $fix = yes ]; then
                append_line $error_list_file $file
            else
                echo -e "  ${RED}Error: Compilers behave differently when given \"$file\".${RESET}"
                echo "  Ideally the compilers would behave in the same way for all files, but we aren't there yet."
                echo "  To silence this error, add \"$file\" to $error_list_file (or run again with --fix)."
                exit 1
            fi
        fi
    fi
done
done

echo ""
echo ""
echo -e "${GREEN}success :)${RESET}"<|MERGE_RESOLUTION|>--- conflicted
+++ resolved
@@ -22,18 +22,8 @@
 
 if [ ${#files[@]} = 0 ]; then
     files=$(find stdlib examples tests -name '*.jou' | sort)
-<<<<<<< HEAD
-=======
 else
     files=$*
-fi
-
-if [[ "$OS" =~ Windows ]]; then
-    source activate
-    mingw32-make
-else
-    make
->>>>>>> 62ad8ac5
 fi
 
 rm -rf tmp/compare_compilers
