--- conflicted
+++ resolved
@@ -102,19 +102,11 @@
     # Run compilers in parallel to speed up.
     (
         set +e
-<<<<<<< HEAD
-        ./jou $flag $file 2>&1 | grep -vE 'undefined reference to|[/\\]ld: '
-    ) > tmp/compare_compilers/compiler_written_in_c.txt &
-    (
-        set +e
-        ./self_hosted_compiler $flag $file 2>&1 | grep -vE 'undefined reference to|linking failed|[/\\]ld: '
-=======
         ./jou $flag $file 2>&1 | grep -vE 'undefined reference to|multiple definition of|\bld: '
     ) > tmp/compare_compilers/compiler_written_in_c.txt &
     (
         set +e
         ./self_hosted_compiler $flag $file 2>&1 | grep -vE 'undefined reference to|multiple definition of|\bld: |linking failed'
->>>>>>> f2527037
     ) > tmp/compare_compilers/self_hosted.txt &
     wait
 
