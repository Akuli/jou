#!/usr/bin/env bash
#
# The Jou compiler is written in Jou, but it doesn't help you very much if you
# have nothing that can compile or run Jou code. That's why this script exists.
#
# See the bootstrapping section in README.md for details.
#
# If you just want to setup a Jou development environment, you probably don't
# need to run this script manually, because `make` runs it as needed.

set -e -o pipefail

# Add the latest commit on main branch to the end of the list if this script
# produces a compiler that is too old. This means that whatever the script is
# currently producing will be used to compile the commit you add.
#
# The numbering does not start from 0 for historical reasons. Commit 001 was
# just before the original compiler written in C was deleted.
numbered_commits=(
    016_98c5fb2792eaac8bbe7496a176808d684f631d82  # <--- "./windows_setup.sh --small" starts from here! (release 2025-04-08-2200)
    017_eed3b974ccb42a01339ead7f6dcaa0913ca2cd64  # fixed-size integer types, e.g. uint64
    018_c594c326d3031a2894731f60ac9881a206793dfa  # infer types of integers in code
    019_99de2976a7f3b34ec6b2b07725c5ad1400313dc1  # bitwise xor operator `^`
    020_944c0f34e941d340af1749cdceea4621860ec69f  # bitwise '&' and '|', "const" supports integers other than int
    021_9339a749315b82f73d19bacdccab5ee327c44822  # accessing fields and methods on pointers with '.' instead of '->'
    022_e35573c899699e2d717421f3bcd29e16a5a35cc1  # bootstrap_transpiler.py used to start here, maybe not needed now...
    023_525d0c746286bc9004c90173503e47e34010cc6a  # function pointers, no more automagic stdlib importing for io or assert
<<<<<<< HEAD
    024_0d4b4082f6569131903af02ba5508210b8b474d8  # <--- bootstrap_transpiler.py starts here!
=======
    024_0d4b4082f6569131903af02ba5508210b8b474d8  # array_count, enum_count, jou --check, jou_compiled cache bug fix, more fixes
    025_5c60bc1f68efb3f957730bd97eb4607415368dd4  # parallel compiling, typedef fixes, initial values of globals, embed_file()
>>>>>>> 4eab0099
)

# This should be an item of the above list according to what
# bootstrap_transpiler.py supports.
bootstrap_transpiler_numbered_commit=024_0d4b4082f6569131903af02ba5508210b8b474d8

if [ -z "$LLVM_CONFIG" ] && ! [[ "$OS" =~ Windows ]]; then
    echo "Please set the LLVM_CONFIG environment variable. Otherwise different"
    echo "Jou commits may use different LLVM versions, and it gets confusing."
    echo ""
    echo "The easiest way to set LLVM_CONFIG is to run this script with 'make'."
    exit 1
fi

if [[ "${OS:=$(uname)}" =~ Windows ]]; then
    source activate
    make="mingw32-make"
    exe_suffix=".exe"
else
    if [[ "$OS" =~ NetBSD ]]; then
        make="gmake"
    else
        make="make"
    fi
    exe_suffix=""
fi

CYAN="\x1b[36m"
RED="\x1b[31m"
RESET="\x1b[0m"

# On windows, you get a linker error if you try to compile LLVM code without these files.
#
# The same list of files is in:
#   - .github/workflows/windows.yml
#   - compiler/llvm.jou
windows_llvm_files=(
    mingw64/lib/libLLVMCore.dll.a
    mingw64/lib/libLLVMX86CodeGen.dll.a
    mingw64/lib/libLLVMAnalysis.dll.a
    mingw64/lib/libLLVMTarget.dll.a
    mingw64/lib/libLLVMPasses.dll.a
    mingw64/lib/libLLVMSupport.dll.a
    mingw64/lib/libLLVMLinker.dll.a
    mingw64/lib/libLTO.dll.a
    mingw64/lib/libLLVMX86AsmParser.dll.a
    mingw64/lib/libLLVMX86Info.dll.a
    mingw64/lib/libLLVMX86Desc.dll.a
)

function transpile_with_python_and_compile() {
    echo -e "${CYAN}$0: Let's use Python to convert a Jou compiler to C code.${RESET} "
    echo -n "Finding Python... "
    if [[ "${OS:=$(uname)}" =~ Windows ]]; then
        # Avoid the "python.exe" launcher that opens app store for installing python.
        python=$( (command -v py python || true) | (grep -v Microsoft/WindowsApps || true) | head -1)
    else
        python=$( (command -v python3 python python3.{10..20} || true) | head -1)
    fi
    echo "$python"

    if ! [[ "$("$python" --version || true)" =~ ^Python\ 3 ]]; then
        echo -e "${RED}Error: Python not found. Please install it.${RESET}" >&2
        echo "Also, please create an issue on GitHub if you can't get this to work." >&2
        exit 1
    fi

    echo -n "Finding clang... "
    if [[ "${OS:=$(uname)}" =~ Windows ]]; then
        clang="$PWD/mingw64/bin/clang.exe"
    else
        clang="$(command -v $($LLVM_CONFIG --bindir)/clang || command -v clang)"
    fi
    echo "$clang"

    if ! [ -f "$clang" ]; then
        echo -e "${RED}Error: clang not found.${RESET}" >&2
        echo "Please create an issue on GitHub if you can't get this to work." >&2
        exit 1
    fi

    local folder=tmp/bootstrap_cache/$bootstrap_transpiler_numbered_commit
    local number=${bootstrap_transpiler_numbered_commit%%_*}
    local commit=${bootstrap_transpiler_numbered_commit#*_}

    echo "Checking out commit $number into $folder"
    rm -rf $folder
    mkdir -p $folder
    git archive --format=tar $commit | (cd $folder && tar xf -)
    cp -v config.jou $folder || true

    if [[ "$OS" =~ Windows ]]; then
        echo "Copying LLVM files..."
        mkdir -p $folder/mingw64/lib
        cp -v ${windows_llvm_files[@]} $folder/mingw64/lib/
    fi

    (
        cd $folder

        if [[ "$OS" =~ Windows ]]; then
            # An if statement inside a function should get evaluated at compile time, but it doesn't
            echo "Patching Jou code to assume aarch64 support exists..."
            grep LLVM_HAS_AARCH64 compiler/target.jou  # fail if there's nothing to replace
            sed -i s/LLVM_HAS_AARCH64/True/g compiler/target.jou
        fi

        # Compiler uses utf8_encode_char() to detect bad characters in Jou code.
        # Let's make it return something that is not in the code so it finds no bad characters.
        #
        # We can't just compile with the original stdlib/utf8.jou, because it
        # uses a bitwise shift (<<=) that the bootstrap transpiler doesn't know.
        mv -v stdlib/utf8.jou stdlib/utf8_old.jou
        echo '
@public
def utf8_encode_char(u: uint32) -> byte*:
    return "jgdspoisajdgpoiasjdgoiasjdpoigdsa"
' > stdlib/utf8.jou

        echo "Converting Jou code to C..."
        "$python" ../../../bootstrap_transpiler.py compiler/main.jou > compiler.c

        echo "Compiling C code..."
        # TODO: -w silences all warnings. We might not want that in the future.
        #
        # TODO: On windows, this needs at least -O2 because the C code is so
        #       bad it overflows the stack if optimizer doesn't reduce stack
        #       usage!!! Instead emit better C code? Or at least handle union
        #       members, or don't create so many local variables? Last time it
        #       failed on creating an AstExpression on stack with all the
        #       different kinds of expressions as struct members instead of
        #       union members...
        #
        #       UPDATE: We hit the Windows stack limit again... and I just
        #       bumped it to 16M instead of the default 1M. Maybe some day I
        #       will clean this up :)
        if [[ "$OS" =~ Windows ]]; then
            $clang -w -O2 compiler.c -o jou_from_c$exe_suffix -Wl,--stack,16777216 ${windows_llvm_files[@]}
        else
            $clang -w -O2 compiler.c -o jou_from_c$exe_suffix $(grep ^link config.jou | cut -d'"' -f2)
        fi

        # Transpiling produces a broken Jou compiler for some reason. I don't
        # know why. But if I recompile once more, it fixes itself.
        mv -v stdlib/utf8_old.jou stdlib/utf8.jou
        echo "Compiling the same Jou code again with the compiler we just made..."
        if [[ "$OS" =~ Windows ]]; then
            # Use correct path to mingw64. This used to copy the mingw64 folder,
            # but it was slow and wasted disk space. Afaik symlinks aren't really a
            # thing on windows.
            JOU_MINGW_DIR=../../../mingw64 ./jou_from_c.exe -o jou.exe compiler/main.jou
        else
            ./jou_from_c -o jou compiler/main.jou
        fi
    )
}

function compile_next_jou_compiler() {
    local previous_numbered_commit=$1
    local numbered_commit=$2

    local previous_folder=tmp/bootstrap_cache/$previous_numbered_commit
    local previous_number=${previous_numbered_commit%%_*}

    local folder=tmp/bootstrap_cache/$numbered_commit
    local number=${numbered_commit%%_*}
    local commit=${numbered_commit#*_}

    echo -e "${CYAN}$0: Using the previous Jou compiler to compile the next Jou compiler.${RESET} ($previous_number --> $number)"

    echo "Checking out commit $number into $folder"
    rm -rf $folder
    mkdir -p $folder
    git archive --format=tar $commit | (cd $folder && tar xf -)
    cp -v config.jou $folder || true

    echo "Copying previous executable..."
    cp -v $previous_folder/jou$exe_suffix $folder/jou_bootstrap$exe_suffix

    if [[ "$OS" =~ Windows ]]; then
        echo "Copying LLVM files..."
        # These files used to be in a separate "libs" folder next to mingw64 folder.
        # Now they are in mingw64/lib.
        # They were also named slightly differently before.
        if [ $number -le 16 ]; then
            mkdir $folder/libs
            for f in ${windows_llvm_files[@]}; do
                cp $f $folder/libs/$(basename -s .dll.a $f).a
            done
        else
            mkdir -p $folder/mingw64/lib
            cp ${windows_llvm_files[@]} $folder/mingw64/lib/
        fi
    fi

    (
        cd $folder

        if [ $number -eq 23 ]; then
            # I changed how the assert statement works: the new compiler imports
            # "stdlib/assert.jou" in every file that uses `assert`, and the old
            # compiler doesn't expect it so it gives a bunch of unused import
            # warnings. Let's get rid of the warnings.
            echo "Deleting stdlib/assert.jou imports..."
            sed -i -e '/import "stdlib\/assert.jou"/d' compiler/*.jou compiler/*/*.jou
        fi

        echo "Deleting version check..."
        sed -i -e "/Found unsupported LLVM version/d" Makefile.*

        if [ $number -le 23 ] && ! [[ "$OS" =~ Windows ]]; then
            echo "Patching Jou code to use or not use aarch64 depending on config..."
            sed -i -e s/'if MACOS:'/'if LLVM_HAS_AARCH64:'/g compiler/target.jou
            sed -i -e s/'if not WINDOWS:'/'if LLVM_HAS_AARCH64:'/g compiler/target.jou
            grep LLVM_HAS_AARCH64 compiler/target.jou  # fail if it replaced nothing
            sed -i -e '1i\
import "../config.jou"'$'\n' compiler/target.jou
        fi

        echo "Running make..."

        # The jou_bootstrap(.exe) file should never be rebuilt.
        # We don't want bootstrap inside bootstrap.
        local make_flags="--old-file jou_bootstrap$exe_suffix"

        if [[ "$OS" =~ Windows ]]; then
            # Use correct path to mingw64. This used to copy the mingw64 folder,
            # but it was slow and wasted disk space. Afaik symlinks aren't really a
            # thing on windows.
            make_flags="$make_flags JOU_MINGW_DIR=../../../mingw64"
        else
            # Also don't rebuild config.jou
            make_flags="$make_flags --old-file config.jou"
        fi

        $make $make_flags jou$exe_suffix
    )
}

# Figure out how far back in history we need to go.
# If nothing exists, use the bootstrap transpiler script.
numbered_commit=
for (( i = ${#numbered_commits[@]}-1 ; i >= 0 ; i-- )) ; do
    if [ -f tmp/bootstrap_cache/${numbered_commits[i]}/jou$exe_suffix ]; then
        numbered_commit=${numbered_commits[i]}
        echo -e "${CYAN}$0: Found a previously built executable for commit ${numbered_commit%%_*} (${numbered_commit#*_}).${RESET}"
        echo "Delete tmp/bootstrap_cache/${numbered_commit} if you want to build it again."
        break
    fi
done

if [ -z "$numbered_commit" ]; then
    transpile_with_python_and_compile
    numbered_commit=$bootstrap_transpiler_numbered_commit
fi

while true; do
    previous_numbered_commit=$numbered_commit

    # Find next commit
    for (( i = 0 ; i < ${#numbered_commits[@]} ; i++ )) ; do
        if [ ${numbered_commits[i]} == $numbered_commit ]; then
            numbered_commit=${numbered_commits[i+1]}
            break
        fi
    done
    if [ -z "$numbered_commit" ]; then
        # Reached end of list
        break
    fi

    compile_next_jou_compiler $previous_numbered_commit $numbered_commit
done

echo -e "${CYAN}$0: Copying the bootstrapped executable...${RESET}"
cp -v tmp/bootstrap_cache/$previous_numbered_commit/jou$exe_suffix ./jou_bootstrap$exe_suffix
echo -e "${CYAN}$0: Done!${RESET}"<|MERGE_RESOLUTION|>--- conflicted
+++ resolved
@@ -25,12 +25,8 @@
     021_9339a749315b82f73d19bacdccab5ee327c44822  # accessing fields and methods on pointers with '.' instead of '->'
     022_e35573c899699e2d717421f3bcd29e16a5a35cc1  # bootstrap_transpiler.py used to start here, maybe not needed now...
     023_525d0c746286bc9004c90173503e47e34010cc6a  # function pointers, no more automagic stdlib importing for io or assert
-<<<<<<< HEAD
     024_0d4b4082f6569131903af02ba5508210b8b474d8  # <--- bootstrap_transpiler.py starts here!
-=======
-    024_0d4b4082f6569131903af02ba5508210b8b474d8  # array_count, enum_count, jou --check, jou_compiled cache bug fix, more fixes
     025_5c60bc1f68efb3f957730bd97eb4607415368dd4  # parallel compiling, typedef fixes, initial values of globals, embed_file()
->>>>>>> 4eab0099
 )
 
 # This should be an item of the above list according to what
